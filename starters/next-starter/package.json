{
  "name": "next-starter",
  "version": "0.1.0",
  "private": true,
  "scripts": {
<<<<<<< HEAD
    "dev": "pnpm i && next dev",
=======
    "dev": "next dev --port 3000",
>>>>>>> d0261787
    "build": "next build",
    "start": "next start",
    "lint": "next lint"
  },
  "dependencies": {
    "@netlify/plugin-nextjs": "^5.11.4",
    "@radix-ui/react-dialog": "^1.1.14",
    "@radix-ui/react-separator": "^1.1.7",
    "@radix-ui/react-slot": "^1.2.3",
    "@radix-ui/react-tooltip": "^1.2.7",
    "@tanstack/react-table": "^8.21.3",
    "class-variance-authority": "^0.7.1",
    "clsx": "^2.1.1",
    "date-fns": "^3.6.0",
    "lucide-react": "^0.523.0",
    "next": "15.3.4",
    "react": "^19.0.0",
    "react-dom": "^19.0.0",
    "recharts": "^3.0.2",
    "tailwind-merge": "^2.6.0"
  },
  "devDependencies": {
    "@eslint/eslintrc": "^3",
    "@tailwindcss/postcss": "^4",
    "@types/node": "^20",
    "@types/pg": "^8.15.4",
    "@types/react": "^19",
    "@types/react-dom": "^19",
    "eslint": "^9",
    "eslint-config-next": "15.3.4",
    "tailwindcss": "^4",
    "tw-animate-css": "^1.3.4",
    "typescript": "^5"
  },
  "overrides": {
    "react-is": "^19.0.0-rc-69d4b800-20241021"
  }
}<|MERGE_RESOLUTION|>--- conflicted
+++ resolved
@@ -3,11 +3,7 @@
   "version": "0.1.0",
   "private": true,
   "scripts": {
-<<<<<<< HEAD
-    "dev": "pnpm i && next dev",
-=======
-    "dev": "next dev --port 3000",
->>>>>>> d0261787
+    "dev": "pnpm i && next dev --port 3000",
     "build": "next build",
     "start": "next start",
     "lint": "next lint"
