import { decryptData, encryptData } from '@/lib/encryption/encryption';
import { decodeUrlCompletely } from '@/utils/url-decoder';

export async function executeQueryThroughProxy<T>(query: string, params?: string[]): Promise<{ data: T[] }> {
<<<<<<< HEAD
  const databaseUrl = decodeURIComponent(process.env.CONNECTION_URL || '');
  const dataSourceType = process.env.DATA_SOURCE_TYPE || '';
=======
  const databaseUrl = decodeUrlCompletely(process.env.DATABASE_URL || '');
>>>>>>> 1d6f9499

  const requestBody = {
    query,
    databaseUrl,
    dataSourceType,
    ...(Array.isArray(params) && params.length > 0 ? { params } : {}),
  };

  const dataBuffer = Buffer.from(JSON.stringify(requestBody));

  const encryptedBody = encryptData(process.env.ENCRYPTION_KEY as string, dataBuffer);

  const response = await fetchProxyApi<{ encryptedData: string }>('/execute-query', {
    method: 'POST',
    body: JSON.stringify({ encryptedData: encryptedBody }),
  });

  const decryptedData = decryptData(process.env.ENCRYPTION_KEY as string, response.data.encryptedData);

  return { data: JSON.parse(decryptedData.toString()) };
}

async function fetchProxyApi<T>(endpoint: string, options: RequestInit = {}): Promise<{ data: T }> {
  const proxyBaseUrl = `${process.env.VITE_API_BASE_URL}/api`;

  if (!proxyBaseUrl) {
    throw new Error(`No proxy baseUrl provided`);
  }

  const controller = new AbortController();
  const timeoutId = setTimeout(() => controller.abort(), 5000);

  try {
    const response = await fetch(`${proxyBaseUrl}${endpoint}`, {
      ...options,
      headers: {
        'Content-Type': 'application/json',
        ...options.headers,
      },
      signal: controller.signal,
    });

    return await handleResponse<T>(response);
  } catch (error) {
    if (error instanceof ApiRequestError) {
      throw error;
    }

    if (error instanceof Error) {
      if (error.name === 'AbortError') {
        throw new ApiRequestError(408, 'Request timeout');
      }

      throw new ApiRequestError(500, error.message);
    }

    throw new ApiRequestError(500, 'An unknown error occurred');
  } finally {
    clearTimeout(timeoutId);
  }
}

async function handleResponse<T>(response: Response): Promise<{ data: T }> {
  const data = await response.json();

  if (!response.ok) {
    // Check if error response is encrypted (has encryptedData property)
    if (data?.encryptedData && process.env.ENCRYPTION_KEY) {
      try {
        const decryptedError = decryptData(process.env.ENCRYPTION_KEY, data.encryptedData);
        const errorData = JSON.parse(decryptedError.toString());
        throw new ApiRequestError(
          response.status,
          errorData?.error || errorData?.details || 'An error occurred',
          errorData?.errors,
        );
      } catch (decryptError) {
        // If decryption fails, fallback to original error message
        throw new ApiRequestError(response.status, data?.error || 'An error occurred', data?.errors);
      }
    }

    throw new ApiRequestError(response.status, data?.error || 'An error occurred', data?.errors);
  }

  return { data };
}

export class ApiRequestError extends Error {
  constructor(
    public status: number,
    message: string,
    public errors?: Record<string, string[]>,
  ) {
    super(message);
    this.name = 'ApiRequestError';
  }
}<|MERGE_RESOLUTION|>--- conflicted
+++ resolved
@@ -2,12 +2,8 @@
 import { decodeUrlCompletely } from '@/utils/url-decoder';
 
 export async function executeQueryThroughProxy<T>(query: string, params?: string[]): Promise<{ data: T[] }> {
-<<<<<<< HEAD
-  const databaseUrl = decodeURIComponent(process.env.CONNECTION_URL || '');
+  const databaseUrl = decodeUrlCompletely(process.env.CONNECTION_URL || '');
   const dataSourceType = process.env.DATA_SOURCE_TYPE || '';
-=======
-  const databaseUrl = decodeUrlCompletely(process.env.DATABASE_URL || '');
->>>>>>> 1d6f9499
 
   const requestBody = {
     query,
