# liblab.ai

Build internal apps using AI.

Securely connect your database, build an app, and deploy in seconds.

<<<<<<< HEAD
**🚀 [Jump to Quick Start](#quick-start)** - Get up and running in minutes!
=======
**🚀 [Jump to Quick Start](#-quick-start)** - Get up and running in minutes!
>>>>>>> 291146bb

![Alt text](https://github.com/liblaber/ai/raw/main/assets/videos/liblab-ai-preview.gif)

## **✨ Key features**

- Securely connect your database (or use a Sample database)
- Build internal apps that can communicate with your database
- AI builds the whole full-stack app and auto-fixes any issues
- Preview your built app live and make edits
- Download the built app code or connect directly to GitHub
- Deploy your built app

## **🚀 Quick Start**

### **Option 1: Deploy with Docker (Recommended) ⭐**

**Prerequisites**

<<<<<<< HEAD
- **pnpm** - Package manager (faster than npm)

  ```bash
  # Install pnpm globally
  npm install -g pnpm

  # Verify installation
  pnpm --version
  ```

- **Docker** - Required for containerized setup
  Install Docker Desktop from [docker.com/get-started](https://www.docker.com/get-started/)
  **Verify the Installation**
  ```bash
  docker --version
  docker-compose --version
  ```
- **Anthropic API Key** - Required for AI model access
  **Step 1:** Create an Anthropic Account
  1. Go to [console.anthropic.com/signup](https://console.anthropic.com/signup)
  2. Create an account
  3. Verify your email
     **Step 2:** Generate an API Key
  4. Go to [console.anthropic.com/settings/keys](https://console.anthropic.com/settings/keys)
  5. Click "Create Key"
  6. Give it a name (e.g., "liblab-ai")
  7. Copy the API key (starts with `sk-ant-`)
     **Step 3:** Save your API Key
     You'll add this to your `.env` file during setup, but keep it handy:
  ```bash
  ANTHROPIC_API_KEY=sk-ant-your-api-key-here
  ```
- **Ngrok Auth Token** - Required for external tunnel access
  **Step 1: Create Ngrok Account**
  1. Go to [ngrok.com](https://ngrok.com/)
  2. Sign up for a free account
  3. Verify your email
     **Step 2: Get Your Auth Token**
  4. After logging in, go to [dashboard.ngrok.com/get-started/your-authtoken](https://dashboard.ngrok.com/get-started/your-authtoken)
  5. Copy your authtoken (long alphanumeric string)
     **Step 3: Save Your Auth Token**
     You'll add this to your `.env` file during setup, but keep it handy:
  ```bash
  NGROK_AUTHTOKEN=your-ngrok-authtoken-here
  ```
- **Netlify Key** - Optional to run the builder. Required to deploy completed apps.

[liblab.ai](http://liblab.ai/) runs best on Chrome or Chromium browsers when using a desktop. Mobile browsers don't have full support right now.

Some browser add-ons like ad blockers or VPNs might cause problems. If things aren't working right, try disabling them and reload the page.

**Run the setup:**
=======
<details>
  <summary><b>Node.js</b> <em>(Only required for configuration, not for running the app)</em></summary>

Node.js (version 18 or higher) is needed to run setup/configuration scripts before starting the Docker containers. The application itself will run inside Docker and does not use your local Node.js.

```bash
# Install Node.js using Homebrew
brew install node

# Or use Node Version Manager (nvm)
brew install nvm
nvm install --lts

# Verify installation
node --version  # Should show v18.x.x or higher
npm --version
```

</details>

<details>
  <summary><b>pnpm</b> <em>(Package manager, faster than npm)</em></summary>
>>>>>>> 291146bb

```bash
# Install pnpm globally
npm install -g pnpm

<<<<<<< HEAD
=======
# Verify installation
pnpm --version
```

</details>

<details>
  <summary><b>Docker</b> <em>(Required for containerized setup)</em></summary>

Install Docker Desktop from [docker.com/get-started](https://www.docker.com/get-started/)

**Verify the Installation**

```bash
docker --version
docker-compose --version
```

</details>

<details>
  <summary><b>Anthropic API Key </b><em>(Required for AI model access)</em></summary>

<strong>Step 1: Create an Anthropic Account</strong>

1. Go to [console.anthropic.com/signup](https://console.anthropic.com/signup)
2. Create an account
3. Verify your email

<strong>Step 2: Generate an API Key</strong> 4. Go to [console.anthropic.com/settings/keys](https://console.anthropic.com/settings/keys) 5. Click "Create Key" 6. Give it a name (e.g., "liblab-ai") 7. Copy the API key (starts with `sk-ant-`)

<strong>Step 3: Save your API Key</strong>
Add this to your `.env` file during setup, but keep it handy:

```bash
ANTHROPIC_API_KEY=sk-ant-your-api-key-here
```

</details>

<details>
  <summary><b>Ngrok Auth Token</b> <em>(Required for external tunnel access)</em></summary>

<strong>Step 1: Create Ngrok Account</strong>

1. Go to [ngrok.com](https://ngrok.com/)
2. Sign up for a free account
3. Verify your email

<strong>Step 2: Get Your Auth Token</strong> 4. After logging in, go to [dashboard.ngrok.com/get-started/your-authtoken](https://dashboard.ngrok.com/get-started/your-authtoken) 5. Copy your authtoken (long alphanumeric string)

<strong>Step 3: Save Your Auth Token</strong>
Add this to your `.env` file during setup, but keep it handy:

```bash
NGROK_AUTHTOKEN=your-ngrok-authtoken-here
```

</details>

<details>
  <summary><b>Netlify Key</b> <em>(Optional to run the builder. Required to deploy completed apps)</em></summary>

<strong>Step 1: Create a Netlify account</strong>

1. Go to [netlify.com](https://netlify.com/)
2. Sign up for a free account

<strong>Step 2: Generate an auth token</strong> 3. Go to User Settings &gt; Applications &gt; New access token 4. Generate and copy your token

<strong>Step 3: Add the token to your .env file</strong>

```bash
NETLIFY_AUTH_TOKEN=your-token-here
```

Once configured, you can deploy any app you generate through liblab.ai to Netlify using the deploy option in the UI.

</details>

[liblab.ai](http://liblab.ai/) runs best on Chrome or Chromium browsers when using a desktop. Mobile browsers don't have full support right now.

Some browser add-ons like ad blockers or VPNs might cause problems. If things aren't working right, try disabling them and reload the page.

**Clone the repo**

```bash
git clone https://github.com/liblaber/ai.git
cd ai
```

**Run the setup**

```bash
pnpm run quickstart
```

>>>>>>> 291146bb
**Start with Docker**

After setup is complete, start the app with Docker:

```bash
pnpm run docker:start
```

**That's it! 🎉** The app will be available at [http://localhost:3000](http://localhost:3000/)

### **Option 2: Manual Installation**

**For developers who prefer full control over their environment or need to run without Docker.**

> 💡 Note: We recommend using Docker (Option 1) for the best experience, as it handles all dependencies and provides a consistent environment.

**Prerequisites**

Before starting, ensure you have all the following installed and configured:

<<<<<<< HEAD
- **Node.js (18 or higher)** - Required for running the application
  **Option A:** **Single version of Node, using Homebrew (Recommended for most users)**

  ```bash
  # Install Homebrew if you don't have it
  /bin/bash -c "$(curl -fsSL https://raw.githubusercontent.com/Homebrew/install/HEAD/install.sh)"

  # Install Node.js
  brew install node
  ```

  **Option B: Using Node Version Manager (Recommended for developers)**

  ```bash
  # Install Homebrew if you don't have it
  /bin/bash -c "$(curl -fsSL https://raw.githubusercontent.com/Homebrew/install/HEAD/install.sh)"

  # Install NVM
  brew install nvm

  # To make the nvm command available, restart your terminal or run:
  source ~/.zshrc  # or source ~/.bashrc

  # Install latest stable Node.js
  nvm install --lts
  ```

  Verify Installation

  ```bash
  node --version  # Should show v18.x.x or higher
  npm --version   # Should show version number
  ```

- **pnpm** - Package manager (faster than npm)

  ```bash
  # Install pnpm globally
  npm install -g pnpm

  # Verify installation
  pnpm --version
  ```

- **Anthropic API Key** - Required for AI model access
  **Step 1:** Create an Anthropic Account
  1. Go to [console.anthropic.com/signup](https://console.anthropic.com/signup)
  2. Create an account
  3. Verify your email
     **Step 2:** Generate an API Key
  4. Go to [console.anthropic.com/settings/keys](https://console.anthropic.com/settings/keys)
  5. Click "Create Key"
  6. Give it a name (e.g., "liblab-ai")
  7. Copy the API key (starts with `sk-ant-`)
     **Step 3:** Save your API Key
     You'll add this to your `.env` file during setup, but keep it handy:
  ```bash
  ANTHROPIC_API_KEY=sk-ant-your-api-key-here
  ```
- **Ngrok Auth Token** - Required for external tunnel access
  **Step 1: Create Ngrok Account**
  1. Go to [ngrok.com](https://ngrok.com/)
  2. Sign up for a free account
  3. Verify your email
     **Step 2: Get Your Auth Token**
  4. After logging in, go to [dashboard.ngrok.com/get-started/your-authtoken](https://dashboard.ngrok.com/get-started/your-authtoken)
  5. Copy your authtoken (long alphanumeric string)
     **Step 3: Save Your Auth Token**
     You'll add this to your `.env` file during setup, but keep it handy:
  ```bash
  NGROK_AUTHTOKEN=your-ngrok-authtoken-here
  ```
- **Netlify Key** - Optional to run the builder. Required to deploy completed apps.

[liblab.ai](http://liblab.ai/) runs best on Chrome or Chromium browsers when using a desktop. Mobile browsers don't have full support right now.

Some browser add-ons like ad blockers or VPNs might cause problems. If things aren't working right, try disabling them and reload the page.

**Setup**

Run the setup:

```bash
pnpm run setup
```

**Start the app**

Start the development server with:
=======
<details>
  <summary><b>Node.js</b> (18 or higher) <em>(Required for running the application)</em></summary>

<strong>Option A: Single version of Node, using Homebrew (Recommended for most users)</strong>

```bash
# Install Homebrew if you don't have it
/bin/bash -c "$(curl -fsSL https://raw.githubusercontent.com/Homebrew/install/HEAD/install.sh)"

# Install Node.js
brew install node
```

<strong>Option B: Using Node Version Manager (Recommended for developers)</strong>

```bash
# Install Homebrew if you don't have it
/bin/bash -c "$(curl -fsSL https://raw.githubusercontent.com/Homebrew/install/HEAD/install.sh)"

# Install NVM
brew install nvm

# To make the nvm command available, restart your terminal or run:
source ~/.zshrc  # or source ~/.bashrc

# Install latest stable Node.js
nvm install --lts
```

Verify Installation

```bash
node --version  # Should show v18.x.x or higher
npm --version   # Should show version number
```

</details>

<details>
  <summary><b>pnpm</b> <em>(Package manager, faster than npm)</em></summary>

```bash
# Install pnpm globally
npm install -g pnpm

# Verify installation
pnpm --version
```

</details>

<details>
  <summary><b>Anthropic API Key</b> <em>(Required for AI model access)</em></summary>

<strong>Step 1: Create an Anthropic Account</strong>

1. Go to [console.anthropic.com/signup](https://console.anthropic.com/signup)
2. Create an account
3. Verify your email

<strong>Step 2: Generate an API Key</strong> 4. Go to [console.anthropic.com/settings/keys](https://console.anthropic.com/settings/keys) 5. Click "Create Key" 6. Give it a name (e.g., "liblab-ai") 7. Copy the API key (starts with `sk-ant-`)

<strong>Step 3: Save your API Key</strong>
Add this to your `.env` file during setup, but keep it handy:

```bash
ANTHROPIC_API_KEY=sk-ant-your-api-key-here
```

</details>

<details>
  <summary><b>Ngrok Auth Token</b> <em>(Required for external tunnel access)</em></summary>

<strong>Step 1: Create Ngrok Account</strong>

1. Go to [ngrok.com](https://ngrok.com/)
2. Sign up for a free account
3. Verify your email

<strong>Step 2: Get Your Auth Token</strong> 4. After logging in, go to [dashboard.ngrok.com/get-started/your-authtoken](https://dashboard.ngrok.com/get-started/your-authtoken) 5. Copy your authtoken (long alphanumeric string)

<strong>Step 3: Save Your Auth Token</strong>
Add this to your `.env` file during setup, but keep it handy:
>>>>>>> 291146bb

```bash
NGROK_AUTHTOKEN=your-ngrok-authtoken-here
```

<<<<<<< HEAD
=======
</details>

<details>
  <summary><b>Netlify Key</b> <em>(Optional to run the builder. Required to deploy completed apps)</em></summary>

<strong>Step 1: Create a Netlify account</strong>

1. Go to [netlify.com](https://netlify.com/)
2. Sign up for a free account

<strong>Step 2: Generate an auth token</strong> 3. Go to User Settings &gt; Applications &gt; New access token 4. Generate and copy your token

<strong>Step 3: Add the token to your .env file</strong>

```bash
NETLIFY_AUTH_TOKEN=your-token-here
```

</details>

[liblab.ai](http://liblab.ai/) runs best on Chrome or Chromium browsers when using a desktop. Mobile browsers don't have full support right now.

Some browser add-ons like ad blockers or VPNs might cause problems. If things aren't working right, try disabling them and reload the page.

**Setup**

**Clone the repo**

```bash
git clone https://github.com/liblaber/ai.git
cd ai
```

**Run the setup**

```bash
pnpm run setup
```

**Start the app**

Start the development server with:

```bash
pnpm run dev
```

>>>>>>> 291146bb
**That's it! 🎉**

## **📚 Resources**

- [**Contributing Guidelines**](https://github.com/liblaber/ai/blob/main/CONTRIBUTING.md) - How to contribute to the project
- [Security & Privacy](docs/security-and-privacy.md)
- [Configuration](docs/configuration.md)
- [Getting Started](docs/getting-started.md)
- [Features](docs/features.md)
- [Tips](docs/tips.md)
- [Governance](docs/governance.md)
- [License](LICENSE)

## **🤝 Contributing**

We welcome contributions! Here's how to get started:

1. **📖 Read our [Contributing Guidelines](https://github.com/liblaber/ai/blob/main/CONTRIBUTING.md)** - Complete setup and development guide
2. **🐛 Browse [Issues](https://github.com/liblaber/ai/issues)** - Find something to work on
3. **🏛️ Check our [Governance Model](docs/governance.md)** - Understand how we work
<<<<<<< HEAD

**New to the project?** Look for [`good first issue`](https://github.com/liblaber/ai/labels/good%20first%20issue) labels.

## **📞 Community & Support**

- **🐛 [GitHub Issues](https://github.com/liblaber/ai/issues)** - Report bugs, request features, or discuss project-related topics
- **📧 [General Inquiries](mailto:contact@liblab.ai)** - Contact us directly for questions or concerns

## **📄 License**

This project is currently licensed under the MIT License. Please note that future versions may transition to a different license to support the introduction of Pro features. We remain committed to keeping the core open source, but certain advanced capabilities may be subject to commercial terms.

=======

**New to the project?** Look for [`good first issue`](https://github.com/liblaber/ai/labels/good%20first%20issue) labels.

## **📞 Community & Support**

- **🐛 [GitHub Issues](https://github.com/liblaber/ai/issues)** - Report bugs, request features, or discuss project-related topics
- **📧 [General Inquiries](mailto:contact@liblab.ai)** - Contact us directly for questions or concerns

## **📄 License**

This project is currently licensed under the MIT License. Please note that future versions may transition to a different license to support the introduction of Pro features. We remain committed to keeping the core open source, but certain advanced capabilities may be subject to commercial terms.

>>>>>>> 291146bb
MIT License - see the [LICENSE](https://github.com/liblaber/ai/blob/main/LICENSE) file for details.

Copyright (c) 2025 Liblab, Inc. and liblab.ai contributors

**Ready to contribute?** Check out our [Contributing Guidelines](https://github.com/liblaber/ai/blob/main/CONTRIBUTING.md) and join our community! 🚀<|MERGE_RESOLUTION|>--- conflicted
+++ resolved
@@ -4,11 +4,7 @@
 
 Securely connect your database, build an app, and deploy in seconds.
 
-<<<<<<< HEAD
-**🚀 [Jump to Quick Start](#quick-start)** - Get up and running in minutes!
-=======
 **🚀 [Jump to Quick Start](#-quick-start)** - Get up and running in minutes!
->>>>>>> 291146bb
 
 ![Alt text](https://github.com/liblaber/ai/raw/main/assets/videos/liblab-ai-preview.gif)
 
@@ -27,60 +23,6 @@
 
 **Prerequisites**
 
-<<<<<<< HEAD
-- **pnpm** - Package manager (faster than npm)
-
-  ```bash
-  # Install pnpm globally
-  npm install -g pnpm
-
-  # Verify installation
-  pnpm --version
-  ```
-
-- **Docker** - Required for containerized setup
-  Install Docker Desktop from [docker.com/get-started](https://www.docker.com/get-started/)
-  **Verify the Installation**
-  ```bash
-  docker --version
-  docker-compose --version
-  ```
-- **Anthropic API Key** - Required for AI model access
-  **Step 1:** Create an Anthropic Account
-  1. Go to [console.anthropic.com/signup](https://console.anthropic.com/signup)
-  2. Create an account
-  3. Verify your email
-     **Step 2:** Generate an API Key
-  4. Go to [console.anthropic.com/settings/keys](https://console.anthropic.com/settings/keys)
-  5. Click "Create Key"
-  6. Give it a name (e.g., "liblab-ai")
-  7. Copy the API key (starts with `sk-ant-`)
-     **Step 3:** Save your API Key
-     You'll add this to your `.env` file during setup, but keep it handy:
-  ```bash
-  ANTHROPIC_API_KEY=sk-ant-your-api-key-here
-  ```
-- **Ngrok Auth Token** - Required for external tunnel access
-  **Step 1: Create Ngrok Account**
-  1. Go to [ngrok.com](https://ngrok.com/)
-  2. Sign up for a free account
-  3. Verify your email
-     **Step 2: Get Your Auth Token**
-  4. After logging in, go to [dashboard.ngrok.com/get-started/your-authtoken](https://dashboard.ngrok.com/get-started/your-authtoken)
-  5. Copy your authtoken (long alphanumeric string)
-     **Step 3: Save Your Auth Token**
-     You'll add this to your `.env` file during setup, but keep it handy:
-  ```bash
-  NGROK_AUTHTOKEN=your-ngrok-authtoken-here
-  ```
-- **Netlify Key** - Optional to run the builder. Required to deploy completed apps.
-
-[liblab.ai](http://liblab.ai/) runs best on Chrome or Chromium browsers when using a desktop. Mobile browsers don't have full support right now.
-
-Some browser add-ons like ad blockers or VPNs might cause problems. If things aren't working right, try disabling them and reload the page.
-
-**Run the setup:**
-=======
 <details>
   <summary><b>Node.js</b> <em>(Only required for configuration, not for running the app)</em></summary>
 
@@ -103,14 +45,11 @@
 
 <details>
   <summary><b>pnpm</b> <em>(Package manager, faster than npm)</em></summary>
->>>>>>> 291146bb
 
 ```bash
 # Install pnpm globally
 npm install -g pnpm
 
-<<<<<<< HEAD
-=======
 # Verify installation
 pnpm --version
 ```
@@ -208,7 +147,6 @@
 pnpm run quickstart
 ```
 
->>>>>>> 291146bb
 **Start with Docker**
 
 After setup is complete, start the app with Docker:
@@ -229,126 +167,36 @@
 
 Before starting, ensure you have all the following installed and configured:
 
-<<<<<<< HEAD
-- **Node.js (18 or higher)** - Required for running the application
-  **Option A:** **Single version of Node, using Homebrew (Recommended for most users)**
-
-  ```bash
-  # Install Homebrew if you don't have it
-  /bin/bash -c "$(curl -fsSL https://raw.githubusercontent.com/Homebrew/install/HEAD/install.sh)"
-
-  # Install Node.js
-  brew install node
-  ```
-
-  **Option B: Using Node Version Manager (Recommended for developers)**
-
-  ```bash
-  # Install Homebrew if you don't have it
-  /bin/bash -c "$(curl -fsSL https://raw.githubusercontent.com/Homebrew/install/HEAD/install.sh)"
-
-  # Install NVM
-  brew install nvm
-
-  # To make the nvm command available, restart your terminal or run:
-  source ~/.zshrc  # or source ~/.bashrc
+<details>
+  <summary><b>Node.js</b> (18 or higher) <em>(Required for running the application)</em></summary>
+
+<strong>Option A: Single version of Node, using Homebrew (Recommended for most users)</strong>
+
+```bash
+# Install Homebrew if you don't have it
+/bin/bash -c "$(curl -fsSL https://raw.githubusercontent.com/Homebrew/install/HEAD/install.sh)"
+
+# Install Node.js
+brew install node
+```
+
+<strong>Option B: Using Node Version Manager (Recommended for developers)</strong>
+
+```bash
+# Install Homebrew if you don't have it
+/bin/bash -c "$(curl -fsSL https://raw.githubusercontent.com/Homebrew/install/HEAD/install.sh)"
+
+# Install NVM
+brew install nvm
+
+# To make the nvm command available, restart your terminal or run:
+source ~/.zshrc  # or source ~/.bashrc
 
   # Install latest stable Node.js
   nvm install --lts
-  ```
-
-  Verify Installation
-
-  ```bash
-  node --version  # Should show v18.x.x or higher
-  npm --version   # Should show version number
-  ```
-
-- **pnpm** - Package manager (faster than npm)
-
-  ```bash
-  # Install pnpm globally
-  npm install -g pnpm
-
-  # Verify installation
-  pnpm --version
-  ```
-
-- **Anthropic API Key** - Required for AI model access
-  **Step 1:** Create an Anthropic Account
-  1. Go to [console.anthropic.com/signup](https://console.anthropic.com/signup)
-  2. Create an account
-  3. Verify your email
-     **Step 2:** Generate an API Key
-  4. Go to [console.anthropic.com/settings/keys](https://console.anthropic.com/settings/keys)
-  5. Click "Create Key"
-  6. Give it a name (e.g., "liblab-ai")
-  7. Copy the API key (starts with `sk-ant-`)
-     **Step 3:** Save your API Key
-     You'll add this to your `.env` file during setup, but keep it handy:
-  ```bash
-  ANTHROPIC_API_KEY=sk-ant-your-api-key-here
-  ```
-- **Ngrok Auth Token** - Required for external tunnel access
-  **Step 1: Create Ngrok Account**
-  1. Go to [ngrok.com](https://ngrok.com/)
-  2. Sign up for a free account
-  3. Verify your email
-     **Step 2: Get Your Auth Token**
-  4. After logging in, go to [dashboard.ngrok.com/get-started/your-authtoken](https://dashboard.ngrok.com/get-started/your-authtoken)
-  5. Copy your authtoken (long alphanumeric string)
-     **Step 3: Save Your Auth Token**
-     You'll add this to your `.env` file during setup, but keep it handy:
-  ```bash
-  NGROK_AUTHTOKEN=your-ngrok-authtoken-here
-  ```
-- **Netlify Key** - Optional to run the builder. Required to deploy completed apps.
-
-[liblab.ai](http://liblab.ai/) runs best on Chrome or Chromium browsers when using a desktop. Mobile browsers don't have full support right now.
-
-Some browser add-ons like ad blockers or VPNs might cause problems. If things aren't working right, try disabling them and reload the page.
-
-**Setup**
-
-Run the setup:
-
-```bash
-pnpm run setup
-```
-
-**Start the app**
-
-Start the development server with:
-=======
-<details>
-  <summary><b>Node.js</b> (18 or higher) <em>(Required for running the application)</em></summary>
-
-<strong>Option A: Single version of Node, using Homebrew (Recommended for most users)</strong>
-
-```bash
-# Install Homebrew if you don't have it
-/bin/bash -c "$(curl -fsSL https://raw.githubusercontent.com/Homebrew/install/HEAD/install.sh)"
-
-# Install Node.js
-brew install node
-```
-
-<strong>Option B: Using Node Version Manager (Recommended for developers)</strong>
-
-```bash
-# Install Homebrew if you don't have it
-/bin/bash -c "$(curl -fsSL https://raw.githubusercontent.com/Homebrew/install/HEAD/install.sh)"
-
-# Install NVM
-brew install nvm
-
-# To make the nvm command available, restart your terminal or run:
-source ~/.zshrc  # or source ~/.bashrc
-
-# Install latest stable Node.js
-nvm install --lts
-```
-
+```
+
+Verify Installation
 Verify Installation
 
 ```bash
@@ -404,14 +252,11 @@
 
 <strong>Step 3: Save Your Auth Token</strong>
 Add this to your `.env` file during setup, but keep it handy:
->>>>>>> 291146bb
 
 ```bash
 NGROK_AUTHTOKEN=your-ngrok-authtoken-here
 ```
 
-<<<<<<< HEAD
-=======
 </details>
 
 <details>
@@ -459,7 +304,6 @@
 pnpm run dev
 ```
 
->>>>>>> 291146bb
 **That's it! 🎉**
 
 ## **📚 Resources**
@@ -480,7 +324,6 @@
 1. **📖 Read our [Contributing Guidelines](https://github.com/liblaber/ai/blob/main/CONTRIBUTING.md)** - Complete setup and development guide
 2. **🐛 Browse [Issues](https://github.com/liblaber/ai/issues)** - Find something to work on
 3. **🏛️ Check our [Governance Model](docs/governance.md)** - Understand how we work
-<<<<<<< HEAD
 
 **New to the project?** Look for [`good first issue`](https://github.com/liblaber/ai/labels/good%20first%20issue) labels.
 
@@ -493,20 +336,6 @@
 
 This project is currently licensed under the MIT License. Please note that future versions may transition to a different license to support the introduction of Pro features. We remain committed to keeping the core open source, but certain advanced capabilities may be subject to commercial terms.
 
-=======
-
-**New to the project?** Look for [`good first issue`](https://github.com/liblaber/ai/labels/good%20first%20issue) labels.
-
-## **📞 Community & Support**
-
-- **🐛 [GitHub Issues](https://github.com/liblaber/ai/issues)** - Report bugs, request features, or discuss project-related topics
-- **📧 [General Inquiries](mailto:contact@liblab.ai)** - Contact us directly for questions or concerns
-
-## **📄 License**
-
-This project is currently licensed under the MIT License. Please note that future versions may transition to a different license to support the introduction of Pro features. We remain committed to keeping the core open source, but certain advanced capabilities may be subject to commercial terms.
-
->>>>>>> 291146bb
 MIT License - see the [LICENSE](https://github.com/liblaber/ai/blob/main/LICENSE) file for details.
 
 Copyright (c) 2025 Liblab, Inc. and liblab.ai contributors
