--- conflicted
+++ resolved
@@ -279,31 +279,6 @@
     log.success(`✅ Set DEFAULT_LLM_MODEL, DEFAULT_LLM_PROVIDER, and ${selected.apiKeyEnv} in .env file.`);
   }
 
-<<<<<<< HEAD
-  // Check for NGROK_AUTHTOKEN
-  const ngrokSpinner = spinner();
-  ngrokSpinner.start('📋 Checking for NGROK_AUTHTOKEN');
-
-  if (!hasEnvVar(envContent, 'NGROK_AUTHTOKEN')) {
-    ngrokSpinner.stop('⚠️ NGROK_AUTHTOKEN not found or empty in .env file.');
-    log.info('📖 Get your token from: https://dashboard.ngrok.com/get-started/your-authtoken');
-
-    const ngrokToken = (await text({
-      message: 'Please enter your ngrok auth token (optional):',
-      placeholder: '2abc123def456',
-    })) as string;
-
-    if (ngrokToken && ngrokToken.trim()) {
-      envContent = updateOrAddEnvVar(envContent, 'NGROK_AUTHTOKEN', ngrokToken.trim());
-      writeEnvFile(envContent);
-      log.success('✅ Added NGROK_AUTHTOKEN to .env file.');
-    } else {
-      log.warn('⚠️ Skipped ngrok auth token. External tunneling will be disabled.');
-    }
-  } else {
-    ngrokSpinner.stop('✅ NGROK_AUTHTOKEN already exists.');
-  }
-
   // Check for Netlify
   const netlifySpinner = spinner();
   netlifySpinner.start('📋 Checking for NETLIFY_AUTH_TOKEN');
@@ -333,8 +308,6 @@
     netlifySpinner.stop('✅ NETLIFY_AUTH_TOKEN already exists.');
   }
 
-=======
->>>>>>> 43d8b1d7
   outro('🎉 liblab AI Setup Complete!');
 }
 
