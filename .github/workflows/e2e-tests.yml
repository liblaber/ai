name: 🧪 E2E Tests

on:
  push:
    branches: [main, dev]
  pull_request:
    branches: [main, dev]
  workflow_dispatch:

concurrency:
  group: e2e-tests-${{ github.ref }}
  cancel-in-progress: true

jobs:
  e2e-tests:
    name: 🧪 Run E2E Tests
    runs-on: ubuntu-latest
    timeout-minutes: 60

    steps:
      - name: 📥 Checkout code
        uses: actions/checkout@v4

      - name: 📦 Setup pnpm
        uses: pnpm/action-setup@v2
        with:
          version: latest

      - name: 📦 Setup Node.js
        uses: actions/setup-node@v4
        with:
          node-version-file: '.tool-versions'
          cache: 'pnpm'

      - name: 📄 Update .env file
        run: |
          # Copy .env.example to .env first
          cp .env.example .env

          # Set mandatory values in .env because we can't set them interactively through the CLI from GitHub action
          echo "LICENSE_KEY=premium" >> .env
          echo "ANTHROPIC_API_KEY=${{ secrets.DUMMY_ANTHROPIC_API_KEY }}" >> .env
          echo "DEFAULT_LLM_PROVIDER=Google" >> .env
          echo "DEFAULT_LLM_MODEL=gemini-2.5-flash" >> .env
          echo "GOOGLE_GENERATIVE_AI_API_KEY=${{ secrets.GOOGLE_GENERATIVE_AI_API_KEY }}" >> .env
          echo "AUTH_SECRET=${{ secrets.AUTH_SECRET }}" >> .env
          echo "ENCRYPTION_KEY=${{ secrets.ENCRYPTION_KEY }}" >> .env
          echo "ENABLE_TEST_LOGIN_ENDPOINT=true" >> .env

      - name: 🐳 Run liblab quickstart
        run: |
          # Start the database and app using docker compose directly
          pnpm run quickstart

          # Wait for the app to be ready
          echo "⏳ Waiting for the application to be ready..."
          timeout 300 bash -c 'until curl -s http://localhost:3000 > /dev/null; do sleep 5; done'
          echo "✅ Application is ready!"

      - name: 📋 Show Docker ai-app container logs
        run: |
          echo "📋 Container logs:"
          docker compose logs --tail=200 ai-app

      - name: 🧪 Install E2E test dependencies
        working-directory: tests/e2e
        run: |
          npm install
          npx playwright install chromium

      - name: 🧪 Run E2E tests
        working-directory: tests/e2e
        run: pnpm test
        env:
          BASE_URL: http://localhost:3000
          CI: true
<<<<<<< HEAD
          TEST_POSTGRES_URL: ${{ secrets.TEST_POSTGRES_URL }}
=======
          HUBSPOT_ACCESS_TOKEN: ${{ secrets.HUBSPOT_ACCESS_TOKEN }}
>>>>>>> 1c828cde

      - name: 📋 Show Docker ai-app container logs after test run
        if: always()
        run: |
          echo "📋 Container logs:"
          docker compose logs --tail=200 ai-app

      - name: 📊 Upload test results
        if: always()
        uses: actions/upload-artifact@v4
        with:
          name: playwright-report
          path: tests/e2e/playwright-report/
          retention-days: 30

      - name: 📊 Upload test videos
        if: always()
        uses: actions/upload-artifact@v4
        with:
          name: test-videos
          path: tests/e2e/test-results/
          retention-days: 30

      - name: 🧹 Cleanup Docker services
        if: always()
        run: docker compose down<|MERGE_RESOLUTION|>--- conflicted
+++ resolved
@@ -74,11 +74,8 @@
         env:
           BASE_URL: http://localhost:3000
           CI: true
-<<<<<<< HEAD
+          HUBSPOT_ACCESS_TOKEN: ${{ secrets.HUBSPOT_ACCESS_TOKEN }}
           TEST_POSTGRES_URL: ${{ secrets.TEST_POSTGRES_URL }}
-=======
-          HUBSPOT_ACCESS_TOKEN: ${{ secrets.HUBSPOT_ACCESS_TOKEN }}
->>>>>>> 1c828cde
 
       - name: 📋 Show Docker ai-app container logs after test run
         if: always()
