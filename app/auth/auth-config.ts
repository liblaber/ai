import { betterAuth } from 'better-auth';
import { prismaAdapter } from 'better-auth/adapters/prisma';
import { prisma } from '~/lib/prisma';
import { env } from '~/lib/config/env';
import { anonymous, createAuthMiddleware } from 'better-auth/plugins';
import { UserManagementPluginManager } from '~/lib/plugins/user-management/user-management-plugin-manager';

export const auth = betterAuth({
  database: prismaAdapter(prisma, {
    provider: 'sqlite',
  }),
  plugins: [anonymous()],
  emailAndPassword: {
    enabled: true,
  },
<<<<<<< HEAD
  socialProviders: {
    google: {
      clientId: env.GOOGLE_CLIENT_ID,
      clientSecret: env.GOOGLE_CLIENT_SECRET,
    },
  },
  baseURL: env.BASE_URL,
  trustedOrigins: [env.BASE_URL],
=======
  baseURL: process.env.BASE_URL ?? 'http://localhost:3000',
  trustedOrigins: [(process.env.BASE_URL as string) ?? 'http://localhost:3000'],
  advanced: {
    database: {
      generateId: false, // Assumes a database handles ID generation
    },
  },
>>>>>>> 2641f163
  hooks: {
    after: createAuthMiddleware(async (ctx) => {
      if (ctx.path.startsWith('/callback/') || ctx.path.startsWith('/sign-in/email')) {
        const newSession = ctx.context.newSession;

        if (!newSession?.user?.email) {
          throw new Error('Unable to complete signup: Missing user email');
        }

        const managementPlugin = await UserManagementPluginManager.getPlugin();

        try {
          await managementPlugin.createOrganizationFromEmail(newSession.user.email, newSession.user.id);
        } catch (error) {
          console.error('Organization setup failed:', error);
          throw new Error('Unable to complete signup: Failed to setup organization');
        }
      }
    }),
  },
});<|MERGE_RESOLUTION|>--- conflicted
+++ resolved
@@ -13,24 +13,13 @@
   emailAndPassword: {
     enabled: true,
   },
-<<<<<<< HEAD
-  socialProviders: {
-    google: {
-      clientId: env.GOOGLE_CLIENT_ID,
-      clientSecret: env.GOOGLE_CLIENT_SECRET,
-    },
-  },
   baseURL: env.BASE_URL,
   trustedOrigins: [env.BASE_URL],
-=======
-  baseURL: process.env.BASE_URL ?? 'http://localhost:3000',
-  trustedOrigins: [(process.env.BASE_URL as string) ?? 'http://localhost:3000'],
   advanced: {
     database: {
       generateId: false, // Assumes a database handles ID generation
     },
   },
->>>>>>> 2641f163
   hooks: {
     after: createAuthMiddleware(async (ctx) => {
       if (ctx.path.startsWith('/callback/') || ctx.path.startsWith('/sign-in/email')) {
