--- conflicted
+++ resolved
@@ -46,16 +46,10 @@
     // Initialize plugin manager
     await PluginManager.getInstance().initialize();
 
-<<<<<<< HEAD
-      // Get available data source types
-      dataSourceTypes = await DataSourcePluginManager.getAvailableDataSourceTypes();
-    }
-=======
     const pluginAccess = PluginManager.getInstance().getAccessMap();
 
     // Get available data source types
-    dataSourceTypes = DataSourcePluginManager.getAvailableDatabaseTypes();
->>>>>>> c96072e0
+    dataSourceTypes = await DataSourcePluginManager.getAvailableDataSourceTypes();
 
     return {
       user,
