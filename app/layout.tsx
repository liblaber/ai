--- conflicted
+++ resolved
@@ -35,12 +35,7 @@
     const typedSession = session as Session;
 
     let user = null;
-<<<<<<< HEAD
     let environmentDataSources: any[] = [];
-    let pluginAccess = FREE_PLUGIN_ACCESS;
-=======
-    let dataSources: any[] = [];
->>>>>>> b1d85d0f
     let dataSourceTypes: any[] = [];
 
     if (typedSession?.user) {
@@ -48,14 +43,9 @@
       user = await userService.getUser(typedSession.user.id);
 
       // Get data sources for the user
-<<<<<<< HEAD
-      const userAbility = await getUserAbility(session.user.id);
+      const userAbility = await getUserAbility(typedSession.user.id);
       environmentDataSources = await getEnvironmentDataSources(userAbility);
-=======
-      const userAbility = await getUserAbility(typedSession.user.id);
-      dataSources = await getDataSources(userAbility);
     }
->>>>>>> b1d85d0f
 
     // Initialize plugin manager
     await PluginManager.getInstance().initialize();
