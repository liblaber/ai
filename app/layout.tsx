import './styles/index.scss';
import type { ReactNode } from 'react';
import { ClientProviders } from './components/ClientProviders';
import './globals.css';
import { getEnvironmentDataSources } from '~/lib/services/dataSourceService';
import { userService } from '~/lib/services/userService';
import PluginManager, { FREE_PLUGIN_ACCESS } from '~/lib/plugins/plugin-manager';
import { DataSourcePluginManager } from '~/lib/plugins/data-access/data-access-plugin-manager';
import { headers } from 'next/headers';
import { auth } from '~/auth/auth-config';
import type { Session } from '~/auth/session';
<<<<<<< HEAD
import { getEnvironmentVariables } from '~/lib/services/environmentVariablesService';
=======
import { getUserAbility } from '~/lib/casl/user-ability';
>>>>>>> 1d6f9499

// Force dynamic rendering to prevent static generation issues with headers
export const dynamic = 'force-dynamic';

const inlineThemeCode = `
  setLiblabTheme();
  function setLiblabTheme() {
    document.querySelector('html')?.setAttribute('data-theme', 'dark');
  }
`;

export const metadata = {
  title: 'liblab ai',
  description: 'Build internal apps using AI',
};

async function getRootData() {
  try {
    // Get session from headers
    const headersList = await headers();
    const session = await auth.api.getSession({
      headers: headersList,
    });

    // Type the session properly using the imported Session type
    const typedSession = session as Session;

    let user = null;
    let environmentDataSources: any[] = [];
    let environmentVariables: any[] = [];
    let dataSourceTypes: any[] = [];

    if (typedSession?.user) {
      // Get user profile
      user = await userService.getUser(typedSession.user.id);

      // Create user ability
      const userAbility = await getUserAbility(typedSession.user.id);

      // Get data sources for the user
      environmentDataSources = await getEnvironmentDataSources(userAbility);

      environmentVariables = await getEnvironmentVariables();
    }

    // Initialize plugin manager
    await PluginManager.getInstance().initialize();

    const pluginAccess = PluginManager.getInstance().getAccessMap();

    // Get available data source types
    dataSourceTypes = await DataSourcePluginManager.getAvailableDataSourceTypes();

    return {
      user,
      environmentDataSources,
      environmentVariables,
      pluginAccess,
      dataSourceTypes,
    };
  } catch (error) {
    console.error('Error loading root data:', error);
    return {
      user: null,
      environmentDataSources: [],
      environmentVariables: [],
      pluginAccess: FREE_PLUGIN_ACCESS,
      dataSourceTypes: [],
    };
  }
}

export default async function RootLayout({ children }: { children: ReactNode }) {
  const rootData = await getRootData();

  return (
    <html lang="en" data-theme="dark">
      <head>
        <title>{metadata.title}</title>
        <meta charSet="utf-8" />
        <meta name="viewport" content="width=device-width, initial-scale=1" />
        <link rel="icon" href="/favicon.svg" type="image/svg+xml" />
        <link rel="preconnect" href="https://fonts.googleapis.com" />
        <link rel="preconnect" href="https://fonts.gstatic.com" crossOrigin="anonymous" />
        <link
          rel="stylesheet"
          href="https://fonts.googleapis.com/css2?family=Inter:ital,opsz,wght@0,14..32,100..900;1,14..32,100..900&display=swap"
        />
        <link rel="stylesheet" href="https://fonts.googleapis.com/css2?family=Roboto:wght@400;500&display=swap" />
        <script dangerouslySetInnerHTML={{ __html: inlineThemeCode }} />
      </head>
      <body className="w-full h-full bg-depth-1">
        <ClientProviders rootData={rootData}>{children}</ClientProviders>
      </body>
    </html>
  );
}<|MERGE_RESOLUTION|>--- conflicted
+++ resolved
@@ -9,11 +9,8 @@
 import { headers } from 'next/headers';
 import { auth } from '~/auth/auth-config';
 import type { Session } from '~/auth/session';
-<<<<<<< HEAD
+import { getUserAbility } from '~/lib/casl/user-ability';
 import { getEnvironmentVariables } from '~/lib/services/environmentVariablesService';
-=======
-import { getUserAbility } from '~/lib/casl/user-ability';
->>>>>>> 1d6f9499
 
 // Force dynamic rendering to prevent static generation issues with headers
 export const dynamic = 'force-dynamic';
