--- conflicted
+++ resolved
@@ -11,11 +11,8 @@
 import type { Session } from '~/auth/session';
 import { getUserAbility } from '~/lib/casl/user-ability';
 import { getEnvironmentVariables } from '~/lib/services/environmentVariablesService';
-<<<<<<< HEAD
+import { getEnvironmentDeploymentMethods } from '~/lib/services/deploymentMethodService';
 import { EnvironmentVariableType } from '@prisma/client';
-=======
-import { getEnvironmentDeploymentMethods } from '~/lib/services/deploymentMethodService';
->>>>>>> 6c60ed54
 
 // Force dynamic rendering to prevent static generation issues with headers
 export const dynamic = 'force-dynamic';
@@ -59,13 +56,10 @@
       // Get data sources for the user
       environmentDataSources = await getEnvironmentDataSources(userAbility);
 
-<<<<<<< HEAD
       environmentVariables = await getEnvironmentVariables(EnvironmentVariableType.GLOBAL);
-=======
       environmentVariables = await getEnvironmentVariables();
 
       environmentDeploymentMethods = await getEnvironmentDeploymentMethods();
->>>>>>> 6c60ed54
     }
 
     // Initialize plugin manager
