--- conflicted
+++ resolved
@@ -4,18 +4,12 @@
 import { Label } from '~/components/ui/Label';
 import { BaseSelect } from '~/components/ui/Select';
 import {
-  type DataSourceOption,
-  DATASOURCES,
   DatabaseType,
   SelectDatabaseTypeOptions,
   SingleValueWithTooltip,
 } from '~/components/database/SelectDatabaseTypeOptions';
 import { useDataSourceActions, useDataSourcesStore } from '~/lib/stores/dataSources';
-<<<<<<< HEAD
 import { useDataSourceTypesStore } from '~/lib/stores/dataSourceTypes';
-import { SSL_MODE, type SSLMode } from '~/types/database';
-=======
->>>>>>> fd07c3bb
 import { useNavigate } from '@remix-run/react';
 import { Header } from '~/components/header/Header';
 import { parseDatabaseConnectionUrl } from '~/utils/parseDatabaseConnectionUrl';
@@ -29,7 +23,6 @@
   };
 }
 
-<<<<<<< HEAD
 type DataSourceOption = {
   value: string;
   label: string;
@@ -37,7 +30,7 @@
 };
 
 // Hardcoded data sources that are not available through the API
-const HARDCODED_DATASOURCES: DataSourceOption[] = [
+export const HARDCODED_DATASOURCES: DataSourceOption[] = [
   { value: 'sample', label: 'Sample Database', available: true },
   { value: 'mongo', label: 'Mongo', available: false },
   { value: 'hubspot', label: 'Hubspot', available: false },
@@ -46,8 +39,6 @@
   { value: 'github', label: 'Github', available: false },
 ];
 
-=======
->>>>>>> fd07c3bb
 export const DATA_SOURCE_CONNECTION_ROUTE = '/data-source-connection';
 
 export default function DataSourceConnectionPage() {
@@ -192,15 +183,11 @@
                 width="100%"
                 minWidth="100%"
                 isSearchable={false}
-<<<<<<< HEAD
-                components={{ MenuList: SelectDatabaseTypeOptions }}
-                isDisabled={isLoadingTypes}
-=======
                 components={{
                   MenuList: SelectDatabaseTypeOptions,
                   SingleValue: SingleValueWithTooltip,
                 }}
->>>>>>> fd07c3bb
+                isDisabled={isLoadingTypes}
               />
               {isLoadingTypes && (
                 <div className="absolute inset-0 flex items-center justify-center bg-gray-800 bg-opacity-50">
@@ -209,11 +196,7 @@
               )}
             </div>
           </div>
-<<<<<<< HEAD
           {dbType.value !== 'sample' && (
-=======
-          {dbType.value === DatabaseType.POSTGRES && (
->>>>>>> fd07c3bb
             <form onSubmit={handleFormSubmit} className="flex flex-col gap-6">
               <div>
                 <Label htmlFor="conn-str" className="mb-3 block text-gray-300">
