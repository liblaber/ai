import { json } from '@remix-run/cloudflare';
import { DataAccessor } from '@liblab/data-access/dataAccessor';

export async function action({ request }: { request: Request }) {
  if (request.method !== 'POST') {
    return json({ error: 'Method not allowed' }, { status: 405 });
  }

  try {
    const formData = await request.formData();
    const host = formData.get('host') as string;
    const port = parseInt(formData.get('port') as string);
    const username = formData.get('username') as string;
    const password = decodeURIComponent(formData.get('password') as string);
    const type = formData.get('type') as string;
    const database = formData.get('database') as string;
    const sslMode = formData.get('sslMode') as string;

    if (!host || !port || !username || !password || !type) {
      return json({ success: false, error: 'Missing required fields' }, { status: 400 });
    }

<<<<<<< HEAD
    const databaseUrl = `${type}://${username}:${encodeURIComponent(password)}@${host}:${port}/${database}?sslmode=${sslMode || 'disable'}`;
=======
    if (type === 'postgres') {
      const client = new pg.Client({
        host,
        port,
        user: username,
        password,
        database,
        ssl: getSslModeConfig(sslMode),
      });
>>>>>>> fd07c3bb

    try {
      const accessor = DataAccessor.getAccessor(databaseUrl);
      const isConnected = await accessor.testConnection(databaseUrl);

      if (isConnected) {
        return json({ success: true, message: 'Connection successful' });
<<<<<<< HEAD
      } else {
        return json(
          {
            success: false,
            message: 'Failed to connect to database',
=======
      } catch (error: any) {
        console.error('Error connecting to database:', error);
        return json(
          {
            success: false,
            message: `Failed to connect to database${error instanceof Error ? `: ${error.message}` : ''}`,
>>>>>>> fd07c3bb
          },
          { status: 400 },
        );
      }
    } catch (error) {
      return json(
        {
          success: false,
          message: error instanceof Error ? error.message : 'Failed to connect to database',
        },
        { status: 400 },
      );
    }
  } catch (error) {
    console.error('Error testing connection:', error);
    return json(
      {
        error: 'Internal server error',
        message: error instanceof Error ? error.message : 'Unknown error',
      },
      { status: 500 },
    );
  }
}<|MERGE_RESOLUTION|>--- conflicted
+++ resolved
@@ -20,19 +20,7 @@
       return json({ success: false, error: 'Missing required fields' }, { status: 400 });
     }
 
-<<<<<<< HEAD
     const databaseUrl = `${type}://${username}:${encodeURIComponent(password)}@${host}:${port}/${database}?sslmode=${sslMode || 'disable'}`;
-=======
-    if (type === 'postgres') {
-      const client = new pg.Client({
-        host,
-        port,
-        user: username,
-        password,
-        database,
-        ssl: getSslModeConfig(sslMode),
-      });
->>>>>>> fd07c3bb
 
     try {
       const accessor = DataAccessor.getAccessor(databaseUrl);
@@ -40,20 +28,11 @@
 
       if (isConnected) {
         return json({ success: true, message: 'Connection successful' });
-<<<<<<< HEAD
       } else {
         return json(
           {
             success: false,
             message: 'Failed to connect to database',
-=======
-      } catch (error: any) {
-        console.error('Error connecting to database:', error);
-        return json(
-          {
-            success: false,
-            message: `Failed to connect to database${error instanceof Error ? `: ${error.message}` : ''}`,
->>>>>>> fd07c3bb
           },
           { status: 400 },
         );
