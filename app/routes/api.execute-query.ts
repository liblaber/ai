import type { ActionFunctionArgs } from '@remix-run/cloudflare';
import { json } from '@remix-run/cloudflare';
<<<<<<< HEAD
import { executeQuery } from '~/lib/database';
=======
import { decryptData, encryptData } from '~/lib/encryption';
>>>>>>> fd07c3bb

interface EncryptedRequestBody {
  encryptedData: string;
}

export const action = async ({ request }: ActionFunctionArgs) => {
  if (request.method !== 'POST') {
    return json({ error: 'Method not allowed' }, { status: 405 });
  }

  try {
    const body = (await request.json()) as EncryptedRequestBody;

    const encryptionKey = process.env.ENCRYPTION_KEY;

    if (!encryptionKey) {
      return json({ error: 'Encryption key not found' }, { status: 500 });
    }

    const decryptedBody = decryptData(body.encryptedData);
    const { query, databaseUrl, params } = decryptedBody;

    if (!databaseUrl) {
      return json({ error: 'Database connection URL must be provided in the request body' }, { status: 400 });
    }

    if (!query) {
      return json({ error: 'Query must be provided in the request body' }, { status: 400 });
    }

    const resultData = await executeQuery(databaseUrl, query, params);

    const encryptedResponse = encryptData(resultData);

    return json({ encryptedData: encryptedResponse }, { headers: { 'Content-Type': 'application/json' } });
  } catch (error: any) {
    console.error('Failed to execute query', error);
    return json({ error: `Failed to execute query: ${error?.message}` }, { status: 500 });
  }
};<|MERGE_RESOLUTION|>--- conflicted
+++ resolved
@@ -1,10 +1,7 @@
 import type { ActionFunctionArgs } from '@remix-run/cloudflare';
 import { json } from '@remix-run/cloudflare';
-<<<<<<< HEAD
+import { decryptData, encryptData } from '~/lib/encryption';
 import { executeQuery } from '~/lib/database';
-=======
-import { decryptData, encryptData } from '~/lib/encryption';
->>>>>>> fd07c3bb
 
 interface EncryptedRequestBody {
   encryptedData: string;
