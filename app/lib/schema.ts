--- conflicted
+++ resolved
@@ -1,89 +1,13 @@
 import { type Table } from '@liblab/types';
 import { prisma } from '~/lib/prisma';
 import crypto from 'crypto';
-import { env } from '~/env/server';
-
-<<<<<<< HEAD
-// Cache duration in seconds (31 days)
-const SCHEMA_CACHE_TTL = 60 * 60 * 24 * 31;
-
-=======
-import { getDatabaseUrl } from '~/lib/services/dataSourceService';
-import { DataSourcePluginManager } from '~/lib/plugins/data-access/data-access-plugin-manager';
-import { isGoogleSheetsConnection } from '@liblab/data-access/accessors/google-sheets';
+import { createScopedLogger } from '~/utils/logger';
 
 // Cache duration in seconds (31 days)
 const SCHEMA_CACHE_TTL = 60 * 60 * 24 * 31;
 
 const logger = createScopedLogger('get-database-schema');
 
-export const getDatabaseSchema = async (
-  dataSourceId: string,
-  environmentId: string,
-  userId: string,
-  forceRefresh = false,
-): Promise<Table[]> => {
-  const connectionUrl = await getDatabaseUrl(userId, dataSourceId, environmentId);
-
-  if (!connectionUrl) {
-    throw new Error('Missing required connection parameters');
-  }
-
-  const dataAccessor = await DataSourcePluginManager.getAccessor(connectionUrl);
-  await dataAccessor.initialize(connectionUrl);
-
-  try {
-    logger.debug('Trying to get the schema from cache...');
-
-    // For Google Sheets, check if we need to force refresh due to improved analysis
-    const isGoogleSheets = isGoogleSheetsConnection(connectionUrl);
-    let shouldForceRefresh = forceRefresh;
-
-    if (isGoogleSheets && !forceRefresh) {
-      const needsRefresh = await shouldRefreshGoogleSheetsCache(connectionUrl);
-      logger.debug(`Google Sheets cache refresh check: ${needsRefresh}`);
-      shouldForceRefresh = needsRefresh;
-    }
-
-    let schemaCache = null;
-
-    if (!shouldForceRefresh) {
-      schemaCache = await getSchemaCache(connectionUrl, SCHEMA_CACHE_TTL);
-    }
-
-    if (schemaCache && !shouldForceRefresh) {
-      logger.debug('Schema cache hit!');
-      return schemaCache;
-    }
-
-    if (shouldForceRefresh) {
-      logger.debug('Force refreshing schema cache...');
-    } else {
-      logger.debug('Schema cache miss, fetching remote schema...');
-    }
-
-    const schema = await dataAccessor.getSchema();
-    logger.debug('Remote schema fetched successfully!');
-
-    // Add semantic mapping version marker for Google Sheets
-    if (isGoogleSheets) {
-      (schema as any)._semantic_mapping_version = 3; // Enhanced currency parsing for international symbols
-      logger.debug('Added semantic mapping version 3 marker to Google Sheets schema');
-    }
-
-    await setSchemaCache(connectionUrl, schema);
-    logger.debug('Schema cached successfully!');
-
-    return schema;
-  } catch (error) {
-    logger.error('Error getting database schema:', error);
-    throw new Error('Failed to get database schema');
-  } finally {
-    await dataAccessor.close();
-  }
-};
-
->>>>>>> 1d6f9499
 export async function getSchemaCache(
   connectionUrl: string,
   ttlSeconds: number = SCHEMA_CACHE_TTL,
@@ -184,53 +108,6 @@
   logger.debug('Schema cache cleared for connection');
 }
 
-async function shouldRefreshGoogleSheetsCache(connectionUrl: string): Promise<boolean> {
-  const hash = hashConnectionUrl(connectionUrl);
-
-  const cached = await prisma.schemaCache.findUnique({
-    where: { connectionHash: hash },
-  });
-
-  if (!cached) {
-    return false; // No cache exists, normal flow will handle it
-  }
-
-  try {
-    const schema = JSON.parse(cached.schemaData);
-
-    // Enhanced semantic mapping with multi-row analysis
-    // If cache doesn't have this version marker, force refresh
-    const currentSemanticVersion = parseInt(env.GOOGLE_SHEETS_SEMANTIC_VERSION);
-
-    if (!schema._semantic_mapping_version || schema._semantic_mapping_version < currentSemanticVersion) {
-      logger.debug(
-        `Google Sheets cache semantic version outdated (${schema._semantic_mapping_version ?? 'not set'} < ${currentSemanticVersion}), forcing refresh...`,
-      );
-      return true;
-    }
-
-    // Check if the cached schema has the old generic column names
-    const hasGenericColumns = schema.some((table: any) =>
-      table.columns?.some(
-        (col: any) =>
-          col.name?.match(/^column_[a-h]$/) &&
-          col.description?.includes('Data from column') &&
-          !col.description?.includes('Example values'),
-      ),
-    );
-
-    if (hasGenericColumns) {
-      logger.debug('Google Sheets cache has generic columns, forcing refresh...');
-      return true;
-    }
-
-    return false;
-  } catch (error) {
-    logger.warn('Error parsing cached schema, forcing refresh:', error);
-    return true;
-  }
-}
-
 function hashConnectionUrl(url: string): string {
   return crypto.createHash('sha256').update(url).digest('hex');
 }