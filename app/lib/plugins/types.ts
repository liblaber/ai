--- conflicted
+++ resolved
@@ -13,11 +13,7 @@
   | 'hubspot'
   | 'google-docs'
   | 'google-sheets';
-<<<<<<< HEAD
-export type AuthPluginId = 'anonymous' | 'google' | 'twitch' | 'twitter';
-=======
 export type AuthPluginId = 'anonymous' | 'google' | 'oidc' | 'twitch' | 'twitter';
->>>>>>> 295501e9
 export type StarterPluginId = 'remix' | 'next';
 export type UserManagementPluginId = 'single-user' | 'multi-user';
 
