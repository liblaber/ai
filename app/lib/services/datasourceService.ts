--- conflicted
+++ resolved
@@ -63,12 +63,7 @@
 
 export const SAMPLE_DATABASE_CONNECTION_STRING = 'sqlite://sample.db';
 
-<<<<<<< HEAD
 export async function getEnvironmentDataSources(userAbility: AppAbility): Promise<ComplexEnvironmentDataSource[]> {
-  // TODO: @skos Update specific permissions
-=======
-export async function getEnvironmentDataSources(userAbility: AppAbility): Promise<EnvironmentDataSource[]> {
->>>>>>> 295501e9
   const whereClause = buildResourceWhereClause(
     userAbility,
     PermissionAction.read,
