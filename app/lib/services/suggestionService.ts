--- conflicted
+++ resolved
@@ -1,10 +1,6 @@
 import { generateObject } from 'ai';
 import { z } from 'zod';
 import { DataAccessor } from 'shared/src/data-access/dataAccessor';
-<<<<<<< HEAD
-=======
-import { getDatabaseUrl } from './dataSourceService';
->>>>>>> 1d6f9499
 import { getLlm } from '~/lib/.server/llm/get-llm';
 
 import { logger } from '~/utils/logger';
@@ -35,31 +31,15 @@
 
 /**
  * Generates contextual suggestions based on the database schema
- * @param dataSourceId - The ID of the data source
- * @param userId - The user ID
- * @param environmentId - The environment ID (optional)
+ * TODO @Lane add Doc
  * @returns Promise<string[]> - Array of 3 suggestion prompts
  */
-<<<<<<< HEAD
 export async function generateSchemaBasedSuggestions({
   connectionString,
   dataSourceType,
   dataSourceId,
 }: GenerateSuggestionsProps): Promise<string[]> {
-=======
-export async function generateSchemaBasedSuggestions(
-  dataSourceId: string,
-  userId: string,
-  environmentId?: string,
-): Promise<string[]> {
->>>>>>> 1d6f9499
   try {
-    const connectionString = await getDatabaseUrl(userId, dataSourceId, environmentId!);
-
-    if (!connectionString) {
-      throw new Error('Database connection string not found');
-    }
-
     // Check cache first (31 days TTL)
     const cachedSuggestions = await getSuggestionsCache(connectionString, 60 * 60 * 24 * 31);
 
@@ -70,23 +50,16 @@
       return getRandomSuggestions(cachedSuggestions, 3);
     }
 
-<<<<<<< HEAD
     const accessor = DataAccessor.getDatabaseAccessor(dataSourceType);
-=======
-    const accessor = DataAccessor.getAccessor(connectionString);
->>>>>>> 1d6f9499
 
     await accessor.initialize(connectionString);
 
     try {
       const schema = (await getSchemaCache(connectionString)) || (await accessor.getSchema());
-<<<<<<< HEAD
-=======
 
       if (!schema) {
         throw new Error('Could not retrieve database schema');
       }
->>>>>>> 1d6f9499
 
       const llm = await getLlm();
 
