import { generateObject } from 'ai';
import { z } from 'zod';
<<<<<<< HEAD
import { DataSourcePluginManager } from '~/lib/plugins/data-access/data-access-plugin-manager';
import { type DataSource } from './datasourceService';
=======
import { DataAccessor } from 'shared/src/data-access/dataAccessor';
import { type DataSource } from './dataSourceService';
>>>>>>> 09eee5f0
import { getLlm } from '~/lib/.server/llm/get-llm';

import { logger } from '~/utils/logger';
import { formatDbSchemaForLLM } from '~/lib/.server/llm/database-source';
import { getSchemaCache, getSuggestionsCache, setSuggestionsCache } from '~/lib/schema';

/**
 * Returns a random subset of suggestions from the provided array
 * @param suggestions - Array of all suggestions
 * @param count - Number of suggestions to return
 * @returns Array of randomly selected suggestions
 */
function getRandomSuggestions(suggestions: string[], count: number): string[] {
  const shuffled = [...suggestions].sort(() => Math.random() - 0.5);
  return shuffled.slice(0, count);
}

const suggestionResponseSchema = z.object({
  suggestions: z.array(z.string().max(128)).length(12),
});

/**
 * Generates contextual suggestions based on the database schema
 * @param dataSource - The ID of the data source
 * @returns Promise<string[]> - Array of 3 suggestion prompts
 */
export async function generateSchemaBasedSuggestions(dataSource: DataSource): Promise<string[]> {
  try {
    // Check cache first (31 days TTL)
    const cachedSuggestions = await getSuggestionsCache(dataSource.connectionString, 60 * 60 * 24 * 31);

    if (cachedSuggestions) {
      logger.info(`Found cached suggestions for data source ${dataSource.id}`);

      // Return 3 random suggestions from the cached array
      return getRandomSuggestions(cachedSuggestions, 3);
    }

    const accessor = await DataSourcePluginManager.getAccessor(dataSource.connectionString);

    await accessor.initialize(dataSource.connectionString);

    try {
      const schema = (await getSchemaCache(dataSource.connectionString)) || (await accessor.getSchema());

      const llm = await getLlm();

      const formattedSchema = formatDbSchemaForLLM(schema);

      const systemPrompt = `You are an expert software architect and data analyst. Your task is to analyze a database schema and generate 12 compelling suggestion prompts that users could use to create meaningful applications, tools, and solutions.

Given the database schema below, generate 12 different types of suggestions that would be valuable and interesting to build. Consider:

1. **Web Applications**: Customer portals, admin panels, e-commerce platforms, content management systems
2. **Data Dashboards**: Business intelligence dashboards, analytics visualizations, KPI monitoring
3. **Business Applications**: CRM systems, inventory management, project tracking, HR systems
4. **Analytics Platforms**: Reporting tools, data warehouses, business intelligence suites

Each suggestion should be:
- Specific to the data available in the schema
- Clear and actionable (e.g., "build a customer portal for order management")
- Focused on solving real business problems or creating value
- Concise but descriptive enough to understand the goal
- Diverse in scope (mix of different types of applications)
- Start with an action, followed by a subject (e.g. "create a revenue analytics app", "build an organization activity monitoring dashboard")

Database Schema:
${formattedSchema}

Generate exactly 12 suggestions that would be most valuable for this database. Make sure to vary the types of applications (e.g., don't suggest all dashboards). Output your response in the following JSON format:
{
  "suggestions": [
    "suggestion 1",
    "suggestion 2",
    "suggestion 3",
    "suggestion 4",
    "suggestion 5",
    "suggestion 6",
    "suggestion 7",
    "suggestion 8",
    "suggestion 9",
    "suggestion 10",
    "suggestion 11",
    "suggestion 12"
  ]
}

Make sure that the suggestions are not too long, at most 6-7 words.
`;

      // Generate suggestions using LLM
      const result = await generateObject({
        schema: suggestionResponseSchema,
        model: llm.instance,
        maxTokens: llm.maxOutputTokens,
        system: systemPrompt,
        messages: [{ role: 'user', content: 'Generate 12 suggestions based on this schema.' }],
      });

      if (!result?.object) {
        throw new Error('Failed to create suggestions');
      }

      const allSuggestions = result.object.suggestions;

      await setSuggestionsCache(dataSource.connectionString, allSuggestions, schema);

      logger.info(`Generated and cached 12 schema-based suggestions for data source ${dataSource.id}`);

      // Return 3 random suggestions from the generated array
      return getRandomSuggestions(allSuggestions, 3);
    } finally {
      await accessor.close();
    }
  } catch (error) {
    logger.error('Error generating schema-based suggestions:', error);

    throw error;
  }
}<|MERGE_RESOLUTION|>--- conflicted
+++ resolved
@@ -1,12 +1,7 @@
 import { generateObject } from 'ai';
 import { z } from 'zod';
-<<<<<<< HEAD
-import { DataSourcePluginManager } from '~/lib/plugins/data-access/data-access-plugin-manager';
-import { type DataSource } from './datasourceService';
-=======
 import { DataAccessor } from 'shared/src/data-access/dataAccessor';
 import { type DataSource } from './dataSourceService';
->>>>>>> 09eee5f0
 import { getLlm } from '~/lib/.server/llm/get-llm';
 
 import { logger } from '~/utils/logger';
@@ -45,7 +40,7 @@
       return getRandomSuggestions(cachedSuggestions, 3);
     }
 
-    const accessor = await DataSourcePluginManager.getAccessor(dataSource.connectionString);
+    const accessor = DataAccessor.getAccessor(dataSource.connectionString);
 
     await accessor.initialize(dataSource.connectionString);
 
