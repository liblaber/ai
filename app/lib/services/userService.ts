--- conflicted
+++ resolved
@@ -1,11 +1,7 @@
 import { prisma } from '~/lib/prisma';
-<<<<<<< HEAD
-import { DeprecatedRole } from '@prisma/client';
-=======
 import type { User } from '@prisma/client';
 import { RoleScope } from '@prisma/client';
 import { invalidateUserAbilityCache } from '~/lib/casl/user-ability';
->>>>>>> 1d6f9499
 import { createScopedLogger } from '~/utils/logger';
 
 const logger = createScopedLogger('user-service');
@@ -249,15 +245,12 @@
         },
       });
 
-<<<<<<< HEAD
       // Set the deprecated role
       await prisma.user.update({
         where: { id: userId },
-        data: { role: DeprecatedRole.ADMIN },
+        data: {},
       });
 
-=======
->>>>>>> 1d6f9499
       logger.info(`Granted system admin access to user ${userId}`);
     } catch (error) {
       logger.error(`Failed to grant system admin access to user ${userId}:`, error);
