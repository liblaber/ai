import { prisma } from '~/lib/prisma';
import { RoleScope, Prisma, PrismaClient } from '@prisma/client';
import { type Role, PermissionAction, PermissionResource } from '@prisma/client';
import { permissionLevels, type PermissionLevel } from '~/lib/services/permissionService';

export type ResourceRoleScope = Exclude<RoleScope, 'GENERAL'>;

export const roleScopeResourceMap: Record<ResourceRoleScope, PermissionResource> = {
  [RoleScope.DATA_SOURCE]: PermissionResource.DataSource,
  [RoleScope.ENVIRONMENT]: PermissionResource.Environment,
  [RoleScope.WEBSITE]: PermissionResource.Website,
};

export async function getRole(id: string): Promise<Role | null> {
  return prisma.role.findUnique({
    where: { id },
    include: {
      permissions: true,
    },
  });
}

export async function getRoles(): Promise<Role[]> {
  const roles = await prisma.role.findMany({
    include: {
      permissions: true,
      users: {
        include: {
          user: true,
        },
      },
    },
  });

  return roles.map((role) => ({
    ...role,
    users: role.users.map((user) => ({
      id: user.user.id,
      name: user.user.name,
      email: user.user.email,
    })),
  }));
}

export async function createRole(
  name: string,
  description: string | undefined = undefined,
  organizationId: string,
  scope: RoleScope = RoleScope.GENERAL,
  resourceId?: string,
): Promise<Role> {
  return prisma.role.create({
    data: {
      name,
      description: description || null,
      organizationId,
      scope,
      resourceId,
    },
  });
}

export async function updateRole(id: string, name: string, description?: string): Promise<Role> {
  return prisma.role.update({
    where: { id },
    data: {
      name,
      description: description || null,
    },
  });
}

export async function deleteRole(id: string) {
  return prisma.role.delete({ where: { id } });
}

export async function getResourceRoleByUser(
  scope: ResourceRoleScope,
  resourceId: string,
  userId: string,
): Promise<Role | null> {
  return await prisma.role.findFirst({
    where: {
      scope,
      resourceId,
      users: {
        some: {
          userId,
        },
      },
    },
  });
}

export async function findOrCreateResourceRole(
  scope: ResourceRoleScope,
  resourceId: string,
  permissionLevel: PermissionLevel,
<<<<<<< HEAD
  organizationId: string,
  prismaClient: Prisma.TransactionClient | PrismaClient = prisma, // Optional to allow transaction
=======
>>>>>>> bcee651e
): Promise<Role | null> {
  const permissionDetails = permissionLevels[permissionLevel];

  const name = `${scope}_${permissionDetails.label}_${resourceId}`;

  const existingRole = await prisma.role.findFirst({
    where: { scope, resourceId, name },
  });

  if (existingRole) {
    return existingRole;
  }

  const permissionData: {
    action: PermissionAction;
    resource: PermissionResource;
    dataSourceId?: string;
    environmentId?: string;
    websiteId?: string;
  } = {
    action: permissionDetails.action,
    resource: roleScopeResourceMap[scope],
  };

  switch (scope) {
    case RoleScope.DATA_SOURCE:
      permissionData.dataSourceId = resourceId;
      break;
    case RoleScope.ENVIRONMENT:
      permissionData.environmentId = resourceId;
      break;
    case RoleScope.WEBSITE:
      permissionData.websiteId = resourceId;
      break;
  }

  return prismaClient.role.create({
    data: {
      name,
      description: `Grants ${permissionLevel} access to ${scope} ${resourceId}`,
      scope,
      resourceId,
      permissions: {
        create: permissionData,
      },
    },
  });
}

<<<<<<< HEAD
export async function addUserToResourceRole(
  userId: string,
  resourceId: string,
  roleScope: ResourceRoleScope,
  permissionLevel: PermissionLevel,
  organizationId: string,
  prismaClient: Prisma.TransactionClient | PrismaClient = prisma, // Optional to allow transaction
): Promise<void> {
  const role = await findOrCreateResourceRole(roleScope, resourceId, permissionLevel, organizationId, prismaClient);

  if (!role) {
    throw new Error('Role not found and could not be created');
  }

  await prismaClient.userRole.create({
    data: {
      userId,
      roleId: role.id,
=======
export async function createRole(
  name: string,
  description: string | undefined = undefined,
  scope: RoleScope = RoleScope.GENERAL,
  resourceId?: string,
): Promise<Role> {
  return prisma.role.create({
    data: {
      name,
      description: description || null,
      scope,
      resourceId,
>>>>>>> bcee651e
    },
  });
}

export async function removeUserFromResourceRole(
  userId: string,
  resourceId: string,
  roleScope: ResourceRoleScope,
  prismaClient: Prisma.TransactionClient | PrismaClient = prisma, // Optional to allow transaction
): Promise<void> {
  const role = await getResourceRoleByUser(roleScope, resourceId, userId);

  if (!role) {
    throw new Error('Member does not have an association with this resource');
  }

  await prismaClient.userRole.delete({
    where: {
      userId_roleId: {
        userId,
        roleId: role.id,
      },
    },
  });
}

export async function updateUserRoleForResource(
  userId: string,
  resourceId: string,
  roleScope: ResourceRoleScope,
  newPermissionLevel: PermissionLevel,
  organizationId: string,
): Promise<void> {
  return prisma.$transaction(async (tx) => {
    await removeUserFromResourceRole(userId, resourceId, roleScope, tx);
    await addUserToResourceRole(userId, resourceId, roleScope, newPermissionLevel, organizationId, tx);
  });
}<|MERGE_RESOLUTION|>--- conflicted
+++ resolved
@@ -96,11 +96,7 @@
   scope: ResourceRoleScope,
   resourceId: string,
   permissionLevel: PermissionLevel,
-<<<<<<< HEAD
-  organizationId: string,
   prismaClient: Prisma.TransactionClient | PrismaClient = prisma, // Optional to allow transaction
-=======
->>>>>>> bcee651e
 ): Promise<Role | null> {
   const permissionDetails = permissionLevels[permissionLevel];
 
@@ -150,16 +146,14 @@
   });
 }
 
-<<<<<<< HEAD
 export async function addUserToResourceRole(
   userId: string,
   resourceId: string,
   roleScope: ResourceRoleScope,
   permissionLevel: PermissionLevel,
-  organizationId: string,
   prismaClient: Prisma.TransactionClient | PrismaClient = prisma, // Optional to allow transaction
 ): Promise<void> {
-  const role = await findOrCreateResourceRole(roleScope, resourceId, permissionLevel, organizationId, prismaClient);
+  const role = await findOrCreateResourceRole(roleScope, resourceId, permissionLevel, prismaClient);
 
   if (!role) {
     throw new Error('Role not found and could not be created');
@@ -169,20 +163,6 @@
     data: {
       userId,
       roleId: role.id,
-=======
-export async function createRole(
-  name: string,
-  description: string | undefined = undefined,
-  scope: RoleScope = RoleScope.GENERAL,
-  resourceId?: string,
-): Promise<Role> {
-  return prisma.role.create({
-    data: {
-      name,
-      description: description || null,
-      scope,
-      resourceId,
->>>>>>> bcee651e
     },
   });
 }
