--- conflicted
+++ resolved
@@ -1,4 +1,3 @@
-<<<<<<< HEAD
 import z from 'zod';
 
 export const environmentSchema = z.object({
@@ -45,12 +44,11 @@
   namespace NodeJS {
     interface ProcessEnv extends z.infer<typeof environmentSchema> {}
   }
-=======
+}
+
 // Only run on server side
 if (typeof window === 'undefined') {
   // Dynamic import to avoid client-side bundling
   import('./env-server').catch(() => {
     // Ignore import errors on the client side
-  });
->>>>>>> 2641f163
-}+  });