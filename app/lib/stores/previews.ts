--- conflicted
+++ resolved
@@ -62,6 +62,11 @@
     this.readyForFixing.set(false);
   }
 
+  preparingEnvironment() {
+    this.loadingText.set('Preparing environment...');
+    this.isLoading.set(true);
+  }
+
   async #init() {
     const webcontainer = await this.#webcontainer;
 
@@ -102,42 +107,4 @@
       }
     });
   }
-<<<<<<< HEAD
-
-  finishLoading() {
-    this.isLoading.set(false);
-    this.loadingText.set('Loading...');
-  }
-
-  almostReadyLoading() {
-    this.isLoading.set(true);
-    this.loadingText.set('Your app is almost ready! Making final touches...');
-  }
-
-  changesLoading() {
-    this.isLoading.set(true);
-    this.loadingText.set('Loading changes...');
-  }
-
-  startLoading() {
-    this.loadingText.set('Your app is loading...');
-    this.isLoading.set(true);
-  }
-
-  makingChanges() {
-    this.loadingText.set('Making changes...');
-    this.isLoading.set(true);
-  }
-
-  fixingIssues() {
-    this.loadingText.set('Fixing issues... Almost there!');
-    this.isLoading.set(true);
-  }
-
-  preparingEnvironment() {
-    this.loadingText.set('Preparing environment...');
-    this.isLoading.set(true);
-  }
-=======
->>>>>>> d0261787
 }