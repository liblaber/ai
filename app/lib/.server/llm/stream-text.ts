import { convertToCoreMessages, type Message, streamText as _streamText } from 'ai';
import { type FileMap } from './constants';
import { getSystemPrompt } from '~/lib/common/prompts/prompts';
import { DEFAULT_PROVIDER, MessageRole, MODIFICATIONS_TAG_NAME, WORK_DIR } from '~/utils/constants';
import { PromptLibrary } from '~/lib/common/prompt-library';
import { allowedHTMLElements } from '~/utils/markdown';
import { createScopedLogger } from '~/utils/logger';
import { createFilesContext, extractPropertiesFromMessage } from './utils';
import { getFilePaths } from './select-context';
import { generateSqlQueries, shouldGenerateSqlQueries } from '~/lib/.server/llm/database-source';
import { getDatabaseSchema } from '~/lib/schema';
import { mapSqlQueriesToPrompt } from '~/lib/common/prompts/sql';
import { getLlm } from '~/lib/.server/llm/get-llm';
import { prisma } from '~/lib/prisma';

export type Messages = Message[];

export type StreamingOptions = Omit<Parameters<typeof _streamText>[0], 'model'>;

const logger = createScopedLogger('stream-text');

export async function streamText(props: {
  messages: Omit<Message, 'id'>[];
  options?: StreamingOptions;
  files?: FileMap;
  promptId?: string;
  contextOptimization?: boolean;
  contextFiles?: FileMap;
  summary?: string;
  messageSliceId?: number;
  request: Request;
}) {
  const { messages, options, files, promptId, contextOptimization, contextFiles, summary } = props;
  let currentDataSourceId: string | undefined = '';

  let processedMessages = messages.map((message) => {
    if (message.role === MessageRole.User) {
      const { content, isFirstUserMessage, dataSourceId } = extractPropertiesFromMessage(message);
      currentDataSourceId = dataSourceId;

      return { ...message, content, isFirstUserMessage };
    } else if (message.role == MessageRole.Assistant) {
      let content = message.content;
      content = content.replace(/<div class=\\"__liblabThought__\\">.*?<\/div>/s, '');
      content = content.replace(/<think>.*?<\/think>/s, '');

      return { ...message, content, isFirstUserMessage: false };
    }

    return message;
  });

  const provider = DEFAULT_PROVIDER;

  const llm = await getLlm();

  const lastUserMessage = getLastUserMessageContent(processedMessages);

  if (!lastUserMessage) {
    throw new Error('No user message');
  }

  let systemPrompt =
    (await PromptLibrary.getPromptFromLibrary(promptId || 'default', {
      cwd: WORK_DIR,
      allowedHtmlElements: allowedHTMLElements,
      modificationTagName: MODIFICATIONS_TAG_NAME,
    })) ?? (await getSystemPrompt());

  let codeContext = '';

  if (files && contextFiles && contextOptimization) {
    codeContext = createFilesContext(contextFiles, true);

    const filePaths = getFilePaths(files);

    systemPrompt = `${systemPrompt}
Below are all the files present in the project:
---
${filePaths.join('\n')}
---

Below is the artifact containing the context loaded into context buffer for you to have knowledge of and might need changes to fulfill current user request.
CONTEXT BUFFER:
---
${codeContext}
---
`;

    if (summary) {
      systemPrompt = `${systemPrompt}
      below is the chat history till now
CHAT SUMMARY:
---
${props.summary}
---
`;

      if (props.messageSliceId) {
        processedMessages = processedMessages.slice(props.messageSliceId);
      } else {
        const lastMessage = processedMessages.pop();

        if (lastMessage) {
          processedMessages = [lastMessage];
        }
      }
    }
  }

  const existingQueries = extractSqlQueries(codeContext);

  if (
    isFirstUserMessage(processedMessages) ||
    (await shouldGenerateSqlQueries(lastUserMessage, llm.instance, llm.maxTokens, existingQueries))
  ) {
    const dataSource = await prisma.dataSource.findUniqueOrThrow({ where: { id: currentDataSourceId } });
    const schema = await getDatabaseSchema(currentDataSourceId);
<<<<<<< HEAD

    const sqlQueries = await generateSqlQueries(
      schema,
      lastUserMessage,
      sqlLlm.instance,
      sqlLlm.maxTokens,
      dataSource.type,
      existingQueries,
    );
=======
    const sqlQueries = await generateSqlQueries(schema, lastUserMessage, llm.instance, llm.maxTokens, existingQueries);
>>>>>>> 7dee894d

    if (sqlQueries?.length) {
      logger.debug(`Adding SQL queries as the hidden user message`);
      processedMessages.push({
        role: 'user',
        content: mapSqlQueriesToPrompt(sqlQueries),
        annotations: ['hidden'],
      });
    }
  }

  logger.info(`Sending llm call to ${provider.name} with model ${llm.details.name}`);

  return _streamText({
    model: llm.instance,
    system: systemPrompt,
    maxTokens: llm.maxTokens,
    messages: convertToCoreMessages(processedMessages as any),
    ...options,
  });
}

function getLastUserMessageContent(messages: Omit<Message, 'id'>[]): string | undefined {
  const userMessages = messages.filter((message) => message.role === 'user');

  const lastUserMessage = userMessages[userMessages.length - 1];

  if (!lastUserMessage) {
    return undefined;
  }

  const { content } = lastUserMessage;

  // Message content can be an array of objects as well
  if (Array.isArray(content)) {
    return content
      .filter((item) => item.type === 'text' && typeof item.text === 'string')
      .map((item) => item.text)
      .join(' ');
  }

  return content;
}

function isFirstUserMessage(processedMessages: Omit<Message & { isFirstUserMessage?: boolean }, 'id'>[]) {
  return processedMessages[processedMessages.length - 1].isFirstUserMessage || false;
}

/**
 * Extracts all SQL query strings defined using `export const query =` from the given code context.
 *
 * This function searches for SQL queries written as template literals or string literals
 * and returns an array of the raw SQL strings found.
 *
 * Example of a supported query format:
 * ```
 * export const userQuery = `
 *   SELECT id, name FROM users WHERE is_active = true;
 * `;
 * ```
 *
 * @param codeContext - A string containing the code to search through.
 * @returns An array of extracted SQL query strings.
 */
function extractSqlQueries(codeContext: string): string[] {
  if (!codeContext) {
    return [];
  }

  const regex = /export\s+const\s+\w*query\s*=\s*(["'`])([\s\S]*?)\1;/gi;

  return [...codeContext.matchAll(regex)].map((m) => m[2].trim());
}<|MERGE_RESOLUTION|>--- conflicted
+++ resolved
@@ -116,19 +116,15 @@
   ) {
     const dataSource = await prisma.dataSource.findUniqueOrThrow({ where: { id: currentDataSourceId } });
     const schema = await getDatabaseSchema(currentDataSourceId);
-<<<<<<< HEAD
 
     const sqlQueries = await generateSqlQueries(
       schema,
       lastUserMessage,
-      sqlLlm.instance,
-      sqlLlm.maxTokens,
+      llm.instance,
+      llm.maxTokens,
       dataSource.type,
       existingQueries,
     );
-=======
-    const sqlQueries = await generateSqlQueries(schema, lastUserMessage, llm.instance, llm.maxTokens, existingQueries);
->>>>>>> 7dee894d
 
     if (sqlQueries?.length) {
       logger.debug(`Adding SQL queries as the hidden user message`);
