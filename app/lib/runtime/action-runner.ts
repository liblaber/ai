import { path as nodePath } from '~/utils/path';
import { atom, map, type MapStore } from 'nanostores';
import type { ActionAlert, FileHistory, LiblabAction } from '~/types/actions';
import { createScopedLogger } from '~/utils/logger';
import { unreachable } from '~/utils/unreachable';
import type { ActionCallbackData } from './message-parser';
import { LiblabShell } from '~/utils/shell';
import { injectEnvVariable } from '~/utils/envUtils';
import { webcontainer as webcontainerPromise } from '~/lib/webcontainer';
import { workbenchStore } from '~/lib/stores/workbench';

const logger = createScopedLogger('ActionRunner');

export type ActionStatus = 'pending' | 'running' | 'complete' | 'aborted' | 'failed';

export type BaseActionState = LiblabAction & {
  status: Exclude<ActionStatus, 'failed'>;
  abort: () => void;
  executed: boolean;
  abortSignal: AbortSignal;
};

export type FailedActionState = LiblabAction &
  Omit<BaseActionState, 'status'> & {
    status: Extract<ActionStatus, 'failed'>;
    error: string;
  };

export type ActionState = BaseActionState | FailedActionState;

type BaseActionUpdate = Partial<Pick<BaseActionState, 'status' | 'abort' | 'executed'>>;

export type ActionStateUpdate =
  | BaseActionUpdate
  | (Omit<BaseActionUpdate, 'status'> & { status: 'failed'; error: string });

type ActionsMap = MapStore<Record<string, ActionState>>;

class ActionCommandError extends Error {
  readonly _output: string;
  readonly _header: string;

  // Optional: Add a method to get just the terminal output
  get output() {
    return this._output;
  }

  get header() {
    return this._header;
  }

  constructor(message: string, output: string) {
    // Create a formatted message that includes both the error message and output
    const formattedMessage = `Failed To Execute Shell Command: ${message}\n\nOutput:\n${output}`;
    super(formattedMessage);

    // Set the output separately so it can be accessed programmatically
    this._header = message;
    this._output = output;

    // Maintain proper prototype chain
    Object.setPrototypeOf(this, ActionCommandError.prototype);

    // Set the name of the error for better debugging
    this.name = 'ActionCommandError';
  }
}

export class ActionRunner {
  runnerId = atom<string>(`${Date.now()}`);
  actions: ActionsMap = map({});
  onAlert?: (alert: ActionAlert) => void;
  buildOutput?: { path: string; exitCode: number; output: string };
  #currentExecutionPromise: Promise<void> = Promise.resolve();
  #shells: LiblabShell[] = [];

  constructor(getShells: () => LiblabShell[], onAlert?: (alert: ActionAlert) => void) {
    this.onAlert = onAlert;

    // Initialize with the first shell instance
    this.#shells = getShells();
  }

<<<<<<< HEAD
  addAction(data: ActionCallbackData) {
=======
  async #availableShellTerminal(): Promise<LiblabShell> {
    const availableShell = this.#shells.find((shell) => {
      const state = shell.executionState.get();

      return !state?.active;
    });

    if (availableShell) {
      return availableShell;
    }

    /*
     * if there are no available instances, we will take the last one and abort the process
     * ideally, we would create a new terminal instance here, but that requires a lot of refactoring
     * in most cases, at least one instance will be available for running commands
     */
    const lastTerminalInstance = this.#shells.at(this.#shells.length - 1);

    if (!lastTerminalInstance) {
      unreachable('No available shell terminal found');
    }

    return lastTerminalInstance;
  }

  async addAction(data: ActionCallbackData) {
>>>>>>> 77b6d528
    const { actionId } = data;

    const actions = this.actions.get();
    const action = actions[actionId];

    if (action) {
      // action already added
      return;
    }

    if (data.action.content === workbenchStore.startCommand.get() && (await ActionRunner.isAppRunning())) {
      logger.debug('Application is already running');
      return;
    }

    const abortController = new AbortController();

    this.actions.setKey(actionId, {
      ...data.action,
      status: data.shouldExecute ? 'pending' : 'complete',
      executed: !data.shouldExecute,
      abort: () => {
        abortController.abort();
        this.#updateAction(actionId, { status: 'aborted' });
      },
      abortSignal: abortController.signal,
    });

    if (data.shouldExecute) {
      this.#currentExecutionPromise.then(() => {
        this.#updateAction(actionId, { status: 'running' });
      });
    }
  }

  async runAction(data: ActionCallbackData, isStreaming: boolean = false) {
    const { actionId } = data;
    const action = this.actions.get()[actionId];

    if (!action) {
      unreachable(`Action ${actionId} not found`);
    }

    if (action.executed) {
      return; // No return value here
    }

    if (isStreaming && action.type !== 'file') {
      return; // No return value here
    }

    this.#updateAction(actionId, { ...action, ...data.action, executed: !isStreaming });

    this.#currentExecutionPromise = this.#currentExecutionPromise
      .then(() => {
        return this.#executeAction(actionId, isStreaming);
      })
      .catch((error) => {
        console.error('Action failed:', error);
      });

    await this.#currentExecutionPromise;

    return;
  }

  async getFileHistory(filePath: string): Promise<FileHistory | null> {
    try {
      const webcontainer = await webcontainerPromise;
      const historyPath = this.#getHistoryPath(filePath);
      const content = await webcontainer.fs.readFile(historyPath, 'utf-8');

      return JSON.parse(content);
    } catch (error) {
      logger.error('Failed to get file history:', error);
      return null;
    }
  }

  async saveFileHistory(filePath: string, history: FileHistory) {
    const historyPath = this.#getHistoryPath(filePath);

    await this.#runFileAction({
      type: 'file',
      filePath: historyPath,
      content: JSON.stringify(history),
      changeSource: 'auto-save',
    } as any);
  }

  async #availableShellTerminal(): Promise<LiblabShell> {
    const availableShell = this.#shells.find((shell) => {
      const state = shell.executionState.get();

      return !state?.active;
    });

    if (availableShell) {
      return availableShell;
    }

    /*
     * if there are no available instances, we will take the last one and abort the process
     * ideally, we would create a new terminal instance here, but that requires a lot of refactoring
     * in most cases, at least one instance will be available for running commands
     */
    const lastTerminalInstance = this.#shells.at(this.#shells.length - 1);

    if (!lastTerminalInstance) {
      unreachable('No available shell terminal found');
    }

    return lastTerminalInstance;
  }

  async #executeAction(actionId: string, isStreaming: boolean = false) {
    const action = this.actions.get()[actionId];

    this.#updateAction(actionId, { status: 'running' });

    try {
      switch (action.type) {
        case 'shell': {
          void this.#runShellAction(action);
          break;
        }
        case 'file': {
          await this.#runFileAction(action);
          break;
        }
        case 'build': {
          // Store build output for deployment
          this.buildOutput = await this.#runBuildAction(action);
          break;
        }
        case 'start': {
          this.#runStartAction(action).catch((err: Error) => {
            if (action.abortSignal.aborted) {
              return;
            }

            this.#updateAction(actionId, { status: 'failed', error: 'Action failed' });
            logger.error(`[${action.type}]:Action failed\n\n`, err);

            if (!(err instanceof ActionCommandError)) {
              return;
            }

            this.onAlert?.({
              type: 'error',
              title: 'Dev Server Failed',
              description: err.header,
              content: err.output,
            });
          });

          this.#updateAction(actionId, { status: 'complete' });

          /*
           * adding a delay to avoid any race condition between 2 start actions
           * i am up for a better approach
           */
          await new Promise((resolve) => setTimeout(resolve, 2000));

          return;
        }
      }

      this.#updateAction(actionId, {
        status: isStreaming ? 'running' : action.abortSignal.aborted ? 'aborted' : 'complete',
      });
    } catch (error) {
      if (action.abortSignal.aborted) {
        return;
      }

      this.#updateAction(actionId, { status: 'failed', error: 'Action failed' });
      logger.error(`[${action.type}]:Action failed\n\n`, error);

      if (!(error instanceof ActionCommandError)) {
        return;
      }

      this.onAlert?.({
        type: 'error',
        title: 'Dev Server Failed',
        description: error.header,
        content: error.output,
      });

      // re-throw the error to be caught in the promise chain
      throw error;
    }
  }

  static #getCommandPid(targetCommand: string, psOutput?: string): number | null {
    if (!psOutput) {
      return null;
    }

    const lines = psOutput.trim().split('\n');

    // Skip the header line
    for (let i = 1; i < lines.length; i++) {
      const line = lines[i];
      const parts = line.split(/\s+/);

      // PID is the second column (index 1)
      if (parts.length >= 2) {
        const pid = parseInt(parts[1], 10);
        const cmd = parts.slice(7).join(' '); // Command starts from column 8

        if (cmd.includes(targetCommand)) {
          return pid;
        }
      }
    }

    return null;
  }

  static async isAppRunning(): Promise<boolean> {
    const runningAppPid = await ActionRunner.getRunningAppPid();

    return !!runningAppPid;
  }

  async #killRunningAppProcess(shell: LiblabShell): Promise<boolean> {
    try {
      const pid = await ActionRunner.getRunningAppPid();

      if (pid === null) {
        logger.debug('No PID to kill');
        return false;
      }

      logger.debug(`Killing PID (${pid})`);

      const webcontainer = await webcontainerPromise;
      await webcontainer.spawn('kill', [pid.toString()]);

      shell.executionState.set({
        ...shell.executionState.get(),
        active: false,
        executionPrms: Promise.resolve(),
      });
      logger.debug(`Killed process with PID: ${pid}`);

      return true;
    } catch (error) {
      logger.error('Error killing process:', error);
      return false;
    }
  }

  static async getRunningAppPid() {
    const webcontainer = await webcontainerPromise;
    logger.debug('Getting PID of the running app process');

    const { output } = await webcontainer.spawn('ps', ['-ef']);
    const outputResult = await output.getReader().read();
    const pid = this.#getCommandPid(workbenchStore.startCommand.get(), outputResult.value);

    if (pid) {
      logger.debug(`Found PID (${pid}) of the running app process`);
    } else {
      logger.debug('No running app process');
    }

    return pid;
  }

  async #runShellAction(action: ActionState) {
    if (action.type !== 'shell') {
      unreachable('Expected shell action');
    }

    const shell = await this.#availableShellTerminal();

    const killedProcess = await this.#killRunningAppProcess(shell);

    if (killedProcess) {
      workbenchStore.previewsStore.preparingEnvironment();
    }

    await shell.ready();

    if (!shell || !shell.terminal || !shell.process) {
      unreachable('Shell terminal not found');
    }

    logger.debug(`[${action.type}]:Executing Action: ${action.content}\n\n`);

    try {
      const result = await shell.executeCommand(action.content, () => {
        logger.debug(`[${action.type}]:Aborting Action\n\n`, action);
        action.abort();
      });

      await workbenchStore.syncPackageJsonFile();

      if (result?.exitCode != 0) {
        logger.error(`Shell command failed: ${result?.output || 'No Output Available'}`);
        return;
      }
    } catch (error) {
      logger.error(`[${action.type}]:Error Executing Action: ${action.content}\n\n`, error);
    }
  }

  async #runStartAction(action: ActionState) {
    if (action.type !== 'start') {
      unreachable('Expected shell action');
    }

    const shell = await this.#availableShellTerminal();
    await shell.ready();

    if (!shell || !shell.terminal || !shell.process) {
      unreachable('Shell terminal not found');
    }

    const resp = await shell.executeCommand(action.content, () => {
      logger.debug(`[${action.type}]:Aborting Action\n\n`, action);
      action.abort();
    });
    logger.debug(`${action.type} Shell Response: [exit code:${resp?.exitCode}]`);

    if (resp?.exitCode != 0) {
      throw new ActionCommandError('Failed To Start Application', resp?.output || 'No Output Available');
    }

    return resp;
  }

  async #runFileAction(action: ActionState) {
    if (action.type !== 'file') {
      unreachable('Expected file action');
    }

    const webcontainer = await webcontainerPromise;
    const relativePath = nodePath.relative(webcontainer.workdir, action.filePath);

    let folder = nodePath.dirname(relativePath);

    // remove trailing slashes
    folder = folder.replace(/\/+$/g, '');

    if (folder !== '.') {
      try {
        await webcontainer.fs.mkdir(folder, { recursive: true });
        logger.debug('Created folder', folder);
      } catch (error) {
        logger.error('Failed to create folder\n\n', error);
      }
    }

    try {
      let content = action.content;

      if (relativePath.endsWith('.env')) {
        if (process.env.NEXT_PUBLIC_ENV_NAME === 'local') {
          const tunnelForwardingUrl = process.env.NEXT_PUBLIC_TUNNEL_FORWARDING_URL;
          content = injectEnvVariable(
            content,
            'VITE_API_BASE_URL',
            tunnelForwardingUrl ? tunnelForwardingUrl : undefined,
          );
        } else {
          content = injectEnvVariable(content, 'VITE_API_BASE_URL', process.env.VITE_BASE_URL);
        }
      }

      await webcontainer.fs.writeFile(relativePath, content);
      logger.debug(`File written ${relativePath}`);
    } catch (error) {
      logger.error('Failed to write file\n\n', error);
    }
  }

  #updateAction(id: string, newState: ActionStateUpdate) {
    const actions = this.actions.get();

    this.actions.setKey(id, { ...actions[id], ...newState });
  }

  #getHistoryPath(filePath: string) {
    return nodePath.join('.history', filePath);
  }

  async #runBuildAction(action: ActionState) {
    if (action.type !== 'build') {
      unreachable('Expected build action');
    }

    const webcontainer = await webcontainerPromise;

    // Create a new terminal specifically for the build
    const buildProcess = await webcontainer.spawn('pnpm', ['run', 'build']);

    let output = '';
    buildProcess.output.pipeTo(
      new WritableStream({
        write(data) {
          output += data;
        },
      }),
    );

    const exitCode = await buildProcess.exit;

    if (exitCode !== 0) {
      throw new ActionCommandError('Build Failed', output || 'No Output Available');
    }

    // Get the build output directory path
    const buildDir = nodePath.join(webcontainer.workdir, 'build');

    return {
      path: buildDir,
      exitCode,
      output,
    };
  }
}<|MERGE_RESOLUTION|>--- conflicted
+++ resolved
@@ -81,9 +81,6 @@
     this.#shells = getShells();
   }
 
-<<<<<<< HEAD
-  addAction(data: ActionCallbackData) {
-=======
   async #availableShellTerminal(): Promise<LiblabShell> {
     const availableShell = this.#shells.find((shell) => {
       const state = shell.executionState.get();
@@ -110,7 +107,6 @@
   }
 
   async addAction(data: ActionCallbackData) {
->>>>>>> 77b6d528
     const { actionId } = data;
 
     const actions = this.actions.get();
@@ -199,31 +195,6 @@
       content: JSON.stringify(history),
       changeSource: 'auto-save',
     } as any);
-  }
-
-  async #availableShellTerminal(): Promise<LiblabShell> {
-    const availableShell = this.#shells.find((shell) => {
-      const state = shell.executionState.get();
-
-      return !state?.active;
-    });
-
-    if (availableShell) {
-      return availableShell;
-    }
-
-    /*
-     * if there are no available instances, we will take the last one and abort the process
-     * ideally, we would create a new terminal instance here, but that requires a lot of refactoring
-     * in most cases, at least one instance will be available for running commands
-     */
-    const lastTerminalInstance = this.#shells.at(this.#shells.length - 1);
-
-    if (!lastTerminalInstance) {
-      unreachable('No available shell terminal found');
-    }
-
-    return lastTerminalInstance;
   }
 
   async #executeAction(actionId: string, isStreaming: boolean = false) {
