--- conflicted
+++ resolved
@@ -4,32 +4,10 @@
 import { getInstanceId } from '~/lib/instance-id';
 import { type UserProfile } from '~/lib/services/userService';
 import { logger } from '~/utils/logger';
-import type { TelemetryEvent } from './telemetry-types';
+import { type TelemetryEvent, TelemetryEventType } from './telemetry-types';
 
-<<<<<<< HEAD
 // Re-export for backward compatibility with server-side code
-export { TelemetryEventType } from './telemetry-types';
-=======
-export enum TelemetryEventType {
-  // App start success is tracked in instrumentation.ts on app startup
-  APP_START_SUCCESS = 'APP_START_SUCCESS',
-  APP_ERROR = 'APP_ERROR',
-  SETUP_SUCCESS = 'SETUP_SUCCESS',
-  SETUP_ERROR = 'SETUP_ERROR',
-  USER_CHAT_RETRY = 'USER_CHAT_RETRY',
-  USER_CHAT_REVERT = 'USER_CHAT_REVERT',
-  USER_CHAT_FORK = 'USER_CHAT_FORK',
-  USER_CHAT_PROMPT = 'USER_CHAT_PROMPT',
-  USER_APP_DEPLOY = 'USER_APP_DEPLOY',
-  BUILT_APP_ERROR = 'BUILT_APP_ERROR',
-  USER_TELEMETRY_CONSENT = 'USER_TELEMETRY_CONSENT',
-}
-
-export interface TelemetryEvent {
-  eventType: TelemetryEventType;
-  properties?: Record<string, any>;
-}
->>>>>>> f4a2a6de
+export { TelemetryEventType };
 
 class TelemetryManager {
   private _instanceId: string | null = null;
