--- conflicted
+++ resolved
@@ -15,8 +15,6 @@
   try {
     await dataAccessor.initialize(connectionUrl);
 
-<<<<<<< HEAD
-=======
     // Enhanced logging for Google Sheets JSON parsing issues
     const isSheetsError = isGoogleConnection(connectionUrl);
 
@@ -30,7 +28,6 @@
       });
     }
 
->>>>>>> 295501e9
     dataAccessor.guardAgainstMaliciousQuery(query);
 
     return await dataAccessor.executeQuery(query, params);
