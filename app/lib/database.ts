--- conflicted
+++ resolved
@@ -1,5 +1,5 @@
 import { logger } from '~/utils/logger';
-<<<<<<< HEAD
+import { isGoogleConnection } from '@liblab/data-access/accessors/google-sheets';
 import { DataSourcePluginManager } from '~/lib/plugins/data-source/data-access-plugin-manager';
 import type { BaseDatabaseAccessor } from '@liblab/data-access/baseDatabaseAccessor';
 import { DataSourceType } from '@liblab/data-access/utils/types';
@@ -10,20 +10,13 @@
   query: string,
   params?: string[],
 ): Promise<any[]> {
-  const dataAccessor = DataSourcePluginManager.getAccessor(dataSourceType) as BaseDatabaseAccessor;
-=======
-import { DataSourcePluginManager } from '~/lib/plugins/data-access/data-access-plugin-manager';
-import { isGoogleSheetsConnection } from '@liblab/data-access/accessors/google-sheets';
-
-export async function executeQuery(connectionUrl: string, query: string, params?: string[]): Promise<any[]> {
-  const dataAccessor = await DataSourcePluginManager.getAccessor(connectionUrl);
->>>>>>> 1d6f9499
+  const dataAccessor = (await DataSourcePluginManager.getAccessor(dataSourceType)) as BaseDatabaseAccessor;
 
   try {
     await dataAccessor.initialize(connectionUrl);
 
     // Enhanced logging for Google Sheets JSON parsing issues
-    const isSheetsError = isGoogleSheetsConnection(connectionUrl);
+    const isSheetsError = isGoogleConnection(connectionUrl);
 
     if (isSheetsError) {
       console.log('[Database] Google Sheets query execution:', {
@@ -41,7 +34,7 @@
   } catch (e) {
     // Enhanced error logging for MongoDB and Google Sheets JSON parsing issues
     const isMongoError = connectionUrl.startsWith('mongodb');
-    const isSheetsError = isGoogleSheetsConnection(connectionUrl);
+    const isSheetsError = isGoogleConnection(connectionUrl);
     const isJsonError = e instanceof Error && e.message.includes('Invalid JSON format');
 
     if ((isMongoError || isSheetsError) && isJsonError) {
