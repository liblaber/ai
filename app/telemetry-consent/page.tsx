'use client';

import { useState } from 'react';
import { CheckCircle, Shield } from 'lucide-react';
import { Button } from '~/components/ui/Button';
import { Header } from '~/components/header/Header';
import { useUserStore } from '~/lib/stores/user';
import { initializeClientTelemetry } from '~/lib/telemetry/telemetry-client';
import { useDataSourceTypesStore } from '~/lib/stores/dataSourceTypes';
import { DATA_SOURCE_CONNECTION_ROUTE } from '~/lib/constants/routes';

interface TelemetryConsentApiResponse {
  success: boolean;
  message?: string;
  error?: string;
}

export default function TelemetryConsentPage() {
  const [isAccepting, setIsAccepting] = useState(false);
  const [isDeclining, setIsDeclining] = useState(false);
  const [error, setError] = useState<string | null>(null);
  const { user, setUser } = useUserStore();
  const { dataSourceTypes } = useDataSourceTypesStore();

  const handleTelemetryConsent = async (telemetryEnabled: boolean) => {
    // Set the appropriate loading state
    if (telemetryEnabled) {
      setIsAccepting(true);
    } else {
      setIsDeclining(true);
    }

    setError(null);

    try {
      const response = await fetch('/api/telemetry-consent', {
        method: 'POST',
        headers: {
          'Content-Type': 'application/json',
        },
        body: JSON.stringify({ telemetryEnabled }),
      });

      const result = (await response.json()) as TelemetryConsentApiResponse;

      if (result.success) {
        // Update the user in the store with the new telemetry consent
        if (user) {
          const updatedUser = {
            ...user,
            telemetryEnabled,
          };
          setUser(updatedUser);

          // Initialize telemetry immediately if user consented
          if (telemetryEnabled) {
            initializeClientTelemetry(updatedUser);
          }
        }

        if (dataSourceTypes && dataSourceTypes.length === 0) {
          window.location.replace(DATA_SOURCE_CONNECTION_ROUTE);
        } else {
          window.location.replace('/');
        }
      } else {
        setError(result.message || result.error || 'Failed to update telemetry consent');
      }
    } catch (error) {
      setError(error instanceof Error ? error.message : 'An unexpected error occurred');
    } finally {
      // Clear the appropriate loading state
      if (telemetryEnabled) {
        setIsAccepting(false);
      } else {
        setIsDeclining(false);
      }
    }
  };

  return (
    <div className="flex flex-col h-full w-full bg-depth-1">
      <Header showMenuIcon={false} />
      <div className="h-full bg-gray-950 flex items-center justify-center p-4">
        <div className="w-full max-w-[620px] h-[560px]">
          <h1 className="text-2xl text-primary mb-6 text-center">Help us improve liblab ai</h1>
          <div className="mb-6">
<<<<<<< HEAD
            <p className="text-center text-base font-light text-primary mb-4">
              We collect anonymous usage data to help us improve liblab ai. This includes:
            </p>
            <div className="space-y-3 text-sm text-gray-300">
              <div className="flex items-start gap-3">
                <CheckCircle className="w-4 h-4 text-green-400 mt-0.5 flex-shrink-0" />
                <span>Error reports to help us fix bugs and improve reliability</span>
              </div>
              <div className="flex items-start gap-3">
                <CheckCircle className="w-4 h-4 text-green-400 mt-0.5 flex-shrink-0" />
                <span>Usage patterns to understand how features are being used</span>
              </div>
              <div className="flex items-start gap-3">
                <CheckCircle className="w-4 h-4 text-green-400 mt-0.5 flex-shrink-0" />
                <span>Performance metrics to optimize the application</span>
=======
            <p className="text-center text-base font-light text-liblab-elements-textPrimary mb-4">
              We collect anonymous usage data to help make liblab ai better for everyone. This includes:
            </p>
            <div className="space-y-3 text-sm text-gray-300">
              <div className="flex items-start gap-3">
                <span className="i-ph:check-circle-fill text-green-400 mt-0.5 flex-shrink-0" />
                <span>Error reports to identify bugs and improve stability</span>
              </div>
              <div className="flex items-start gap-3">
                <span className="i-ph:check-circle-fill text-green-400 mt-0.5 flex-shrink-0" />
                <span>Usage patterns to understand how features are used</span>
              </div>
              <div className="flex items-start gap-3">
                <span className="i-ph:check-circle-fill text-green-400 mt-0.5 flex-shrink-0" />
                <span>Performance metrics to optimize speed and responsiveness</span>
              </div>
              <div className="flex items-start gap-3">
                <span className="i-ph:check-circle-fill text-green-400 mt-0.5 flex-shrink-0" />
                <span>
                  Prompts sent to the LLM to enhance the quality of generated outputs and improve prompt understanding
                </span>
>>>>>>> f4a2a6de
              </div>
            </div>
            <div className="mt-6 p-4 bg-gray-800 rounded-lg">
              <div className="flex items-center gap-2 mb-2">
                <Shield className="w-5 h-5 text-blue-400" />
                <span className="font-medium text-[var(--color-primary)] text-sm">Your privacy is protected</span>
              </div>
              <div className="text-gray-400 text-[13px] leading-snug">
                We do not collect any personal information, built app code, user data, or chat responses from the LLM,
                only the prompts you send. All data is anonymized and used solely to improve the product.
              </div>
            </div>
          </div>
          {error && <div className="text-red-500 text-sm mb-4 text-center">{error}</div>}
          <div className="flex gap-4 justify-center">
            <Button
              type="button"
              variant="secondary"
              className="min-w-[120px]"
              onClick={() => handleTelemetryConsent(false)}
              disabled={isAccepting || isDeclining}
            >
              {isDeclining ? 'Declining...' : 'Decline'}
            </Button>
            <Button
              type="button"
              variant="primary"
              className="min-w-[120px]"
              onClick={() => handleTelemetryConsent(true)}
              disabled={isAccepting || isDeclining}
            >
              {isAccepting ? 'Accepting...' : 'Accept'}
            </Button>
          </div>
        </div>
      </div>
    </div>
  );
}<|MERGE_RESOLUTION|>--- conflicted
+++ resolved
@@ -85,29 +85,12 @@
         <div className="w-full max-w-[620px] h-[560px]">
           <h1 className="text-2xl text-primary mb-6 text-center">Help us improve liblab ai</h1>
           <div className="mb-6">
-<<<<<<< HEAD
             <p className="text-center text-base font-light text-primary mb-4">
-              We collect anonymous usage data to help us improve liblab ai. This includes:
+              We collect anonymous usage data to help make liblab ai better for everyone. This includes:
             </p>
             <div className="space-y-3 text-sm text-gray-300">
               <div className="flex items-start gap-3">
                 <CheckCircle className="w-4 h-4 text-green-400 mt-0.5 flex-shrink-0" />
-                <span>Error reports to help us fix bugs and improve reliability</span>
-              </div>
-              <div className="flex items-start gap-3">
-                <CheckCircle className="w-4 h-4 text-green-400 mt-0.5 flex-shrink-0" />
-                <span>Usage patterns to understand how features are being used</span>
-              </div>
-              <div className="flex items-start gap-3">
-                <CheckCircle className="w-4 h-4 text-green-400 mt-0.5 flex-shrink-0" />
-                <span>Performance metrics to optimize the application</span>
-=======
-            <p className="text-center text-base font-light text-liblab-elements-textPrimary mb-4">
-              We collect anonymous usage data to help make liblab ai better for everyone. This includes:
-            </p>
-            <div className="space-y-3 text-sm text-gray-300">
-              <div className="flex items-start gap-3">
-                <span className="i-ph:check-circle-fill text-green-400 mt-0.5 flex-shrink-0" />
                 <span>Error reports to identify bugs and improve stability</span>
               </div>
               <div className="flex items-start gap-3">
@@ -115,15 +98,14 @@
                 <span>Usage patterns to understand how features are used</span>
               </div>
               <div className="flex items-start gap-3">
-                <span className="i-ph:check-circle-fill text-green-400 mt-0.5 flex-shrink-0" />
+                <CheckCircle className="w-4 h-4 text-green-400 mt-0.5 flex-shrink-0" />
                 <span>Performance metrics to optimize speed and responsiveness</span>
               </div>
               <div className="flex items-start gap-3">
-                <span className="i-ph:check-circle-fill text-green-400 mt-0.5 flex-shrink-0" />
+                <CheckCircle className="w-4 h-4 text-green-400 mt-0.5 flex-shrink-0" />
                 <span>
                   Prompts sent to the LLM to enhance the quality of generated outputs and improve prompt understanding
                 </span>
->>>>>>> f4a2a6de
               </div>
             </div>
             <div className="mt-6 p-4 bg-gray-800 rounded-lg">
