--- conflicted
+++ resolved
@@ -107,15 +107,11 @@
 
     return NextResponse.json({ success: true });
   } catch (error) {
-<<<<<<< HEAD
     logger.error('Error deleting website:', error);
 
-    const errorMessage = error instanceof Error ? error.message : 'Failed to delete website';
-=======
     if (error instanceof Prisma.PrismaClientKnownRequestError && error.code === 'P2025') {
       return NextResponse.json({ success: false, error: `Website not found` }, { status: 404 });
     }
->>>>>>> b21dd326
 
     return NextResponse.json({ success: false, error: 'Failed to delete website' }, { status: 500 });
   }
