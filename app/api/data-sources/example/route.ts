--- conflicted
+++ resolved
@@ -1,16 +1,12 @@
 import { prisma } from '~/lib/prisma';
 import { NextRequest, NextResponse } from 'next/server';
 import { requireUserId } from '~/auth/session';
-<<<<<<< HEAD
 import { createSampleDataSource } from '~/lib/services/datasourceService';
-=======
-import { createSampleDataSource } from '~/lib/services/dataSourceService';
 import { z } from 'zod';
 
 const createExampleDataSourceSchema = z.object({
   environmentId: z.string().min(1, 'Environment ID is required'),
 });
->>>>>>> 1d6f9499
 
 export async function POST(request: NextRequest) {
   const userId = await requireUserId(request);
