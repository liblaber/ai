--- conflicted
+++ resolved
@@ -1,13 +1,10 @@
 import { NextRequest, NextResponse } from 'next/server';
 import { DataSourcePluginManager } from '~/lib/plugins/data-access/data-access-plugin-manager';
-<<<<<<< HEAD
 import PluginManager from '~/lib/plugins/plugin-manager';
 
 export async function GET() {
   return NextResponse.json({ message: 'Connection testing endpoint is available' });
 }
-=======
->>>>>>> ee20b813
 
 export async function POST(request: NextRequest) {
   try {
@@ -19,7 +16,6 @@
     }
 
     try {
-<<<<<<< HEAD
       // Initialize the plugin manager if not already initialized
       await PluginManager.getInstance().initialize();
 
@@ -29,13 +25,6 @@
       // Validate the connection string format
       accessor.validate(databaseUrl);
 
-      // Test the actual connection
-=======
-      const accessor = DataSourcePluginManager.getAccessor(databaseUrl);
-
-      accessor.validate(databaseUrl);
-
->>>>>>> ee20b813
       const isConnected = await accessor.testConnection(databaseUrl);
 
       if (isConnected) {
