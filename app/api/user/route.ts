import { PermissionAction, PermissionResource } from '@prisma/client';
import { NextRequest, NextResponse } from 'next/server';
import { requireUserAbility } from '~/auth/session';
import { userService } from '~/lib/services/userService';
<<<<<<< HEAD
import { z } from 'zod';
=======
import { createScopedLogger } from '~/utils/logger';

const logger = createScopedLogger('user-api');
>>>>>>> d541f269

const updateRoleSchema = z.object({
  userId: z.string().min(1, 'User ID is required'),
  roleId: z.string().min(1, 'Role ID is required'),
});

export async function GET(request: NextRequest) {
  try {
    const { userAbility } = await requireUserAbility(request);

    if (!userAbility.can(PermissionAction.manage, PermissionResource.AdminApp)) {
      return NextResponse.json({ success: false, error: 'Forbidden' }, { status: 403 });
    }

    const [usersWithRoles, usersWithoutRoles] = await Promise.all([
      userService.getAllUsersWithRoles(),
      userService.getAllUsersWithoutRoles(),
    ]);

    return NextResponse.json(
      {
        success: true,
        users: usersWithRoles,
        usersWithoutRoles,
      },
      { status: 200 },
    );
  } catch (error) {
    logger.error('Failed to fetch users:', error);
    return NextResponse.json({ success: false, error: 'Failed to fetch users' }, { status: 500 });
  }
}

export async function PATCH(request: NextRequest) {
  try {
    const { userAbility } = await requireUserAbility(request);
    const body = await request.json();
    const parsedBody = updateRoleSchema.safeParse(body);

    if (!parsedBody.success) {
      return NextResponse.json({ success: false, error: parsedBody.error.flatten().fieldErrors }, { status: 400 });
    }

    if (!userAbility.can(PermissionAction.manage, PermissionResource.AdminApp)) {
      return NextResponse.json({ success: false, error: 'Forbidden' }, { status: 403 });
    }

    const { userId, roleId } = parsedBody.data;

    const targetUser = await userService.updateUserRoleToNewSystem(userId, roleId);

    return NextResponse.json({ success: true, user: targetUser });
  } catch (error) {
    logger.error('Failed to update user role:', error);
    return NextResponse.json({ success: false, error: 'Failed to update user role' }, { status: 500 });
  }
}<|MERGE_RESOLUTION|>--- conflicted
+++ resolved
@@ -2,13 +2,10 @@
 import { NextRequest, NextResponse } from 'next/server';
 import { requireUserAbility } from '~/auth/session';
 import { userService } from '~/lib/services/userService';
-<<<<<<< HEAD
 import { z } from 'zod';
-=======
 import { createScopedLogger } from '~/utils/logger';
 
 const logger = createScopedLogger('user-api');
->>>>>>> d541f269
 
 const updateRoleSchema = z.object({
   userId: z.string().min(1, 'User ID is required'),
