import { PermissionAction, PermissionResource } from '@prisma/client';
import { NextRequest, NextResponse } from 'next/server';
import { requireUserAbility } from '~/auth/session';
import { userService } from '~/lib/services/userService';
<<<<<<< HEAD
import { createScopedLogger } from '~/utils/logger';

const logger = createScopedLogger('user-api');
=======
import { z } from 'zod';
import { createScopedLogger } from '~/utils/logger';
>>>>>>> 1d6f9499

const logger = createScopedLogger('user-api');

const updateRoleSchema = z.object({
  userId: z.string().min(1, 'User ID is required'),
  roleId: z.string().min(1, 'Role ID is required'),
});

export async function GET(request: NextRequest) {
  try {
    const { userAbility } = await requireUserAbility(request);

    if (!userAbility.can(PermissionAction.manage, PermissionResource.AdminApp)) {
      return NextResponse.json({ success: false, error: 'Forbidden' }, { status: 403 });
    }

    const [usersWithRoles, usersWithoutRoles] = await Promise.all([
      userService.getAllUsersWithRoles(),
      userService.getAllUsersWithoutRoles(),
    ]);

    return NextResponse.json(
      {
        success: true,
        users: usersWithRoles,
        usersWithoutRoles,
      },
      { status: 200 },
    );
  } catch (error) {
    logger.error('Failed to fetch users:', error);
    return NextResponse.json({ success: false, error: 'Failed to fetch users' }, { status: 500 });
  }
}

export async function PATCH(request: NextRequest) {
  try {
    const { userAbility } = await requireUserAbility(request);
    const body = await request.json();
    const parsedBody = updateRoleSchema.safeParse(body);

    if (!parsedBody.success) {
      return NextResponse.json({ success: false, error: parsedBody.error.flatten().fieldErrors }, { status: 400 });
    }

    if (!userAbility.can(PermissionAction.manage, PermissionResource.AdminApp)) {
      return NextResponse.json({ success: false, error: 'Forbidden' }, { status: 403 });
    }

    const { userId, roleId } = parsedBody.data;

    const targetUser = await userService.updateUserRoleToNewSystem(userId, roleId);

    return NextResponse.json({ success: true, user: targetUser });
  } catch (error) {
    logger.error('Failed to update user role:', error);
    return NextResponse.json({ success: false, error: 'Failed to update user role' }, { status: 500 });
  }
}<|MERGE_RESOLUTION|>--- conflicted
+++ resolved
@@ -2,16 +2,10 @@
 import { NextRequest, NextResponse } from 'next/server';
 import { requireUserAbility } from '~/auth/session';
 import { userService } from '~/lib/services/userService';
-<<<<<<< HEAD
 import { createScopedLogger } from '~/utils/logger';
 
 const logger = createScopedLogger('user-api');
-=======
 import { z } from 'zod';
-import { createScopedLogger } from '~/utils/logger';
->>>>>>> 1d6f9499
-
-const logger = createScopedLogger('user-api');
 
 const updateRoleSchema = z.object({
   userId: z.string().min(1, 'User ID is required'),
