import { NextRequest, NextResponse } from 'next/server';
import { createEnvironment, getEnvironments } from '~/lib/services/environmentService';
import { requireUserAbility } from '~/auth/session';
import { EnvironmentVariableType, PermissionAction, PermissionResource, Prisma } from '@prisma/client';

export type CreateEnvironmentResponse =
  | {
      success: true;
      environment?: {
        id: string;
        name: string;
        description?: string;
        createdAt: string;
        updatedAt: string;
      };
    }
  | {
      success: false;
      error: string;
    };

export async function GET(request: NextRequest) {
  const { userAbility } = await requireUserAbility(request);

  if (!userAbility.can(PermissionAction.read, PermissionResource.Environment)) {
    return NextResponse.json({ success: false, error: 'Forbidden' }, { status: 403 });
  }

<<<<<<< HEAD
  const environments = await getEnvironments({
    environmentVariableType: EnvironmentVariableType.GLOBAL,
  });
=======
  const environments = await getEnvironments(userAbility);
>>>>>>> 295501e9

  return NextResponse.json({ success: true, environments });
}

export async function POST(request: NextRequest) {
  const { userAbility } = await requireUserAbility(request);

  if (!userAbility.can(PermissionAction.create, PermissionResource.Environment)) {
    return NextResponse.json({ success: false, error: 'Forbidden' }, { status: 403 });
  }

  const body = (await request.json()) as {
    name: string;
    description?: string;
  };

  try {
    const environment = await createEnvironment(body.name, body.description);

    return NextResponse.json({ success: true, environment });
  } catch (error) {
    if (error instanceof Prisma.PrismaClientKnownRequestError) {
      if (error.code === 'P2002') {
        return NextResponse.json(
          { success: false, error: 'Environment with this name already exists' },
          { status: 400 },
        );
      }
    }

    return NextResponse.json(
      { success: false, error: error instanceof Error ? error.message : 'Failed to create environment' },
      { status: 400 },
    );
  }
}<|MERGE_RESOLUTION|>--- conflicted
+++ resolved
@@ -26,13 +26,9 @@
     return NextResponse.json({ success: false, error: 'Forbidden' }, { status: 403 });
   }
 
-<<<<<<< HEAD
-  const environments = await getEnvironments({
+  const environments = await getEnvironments(userAbility, {
     environmentVariableType: EnvironmentVariableType.GLOBAL,
   });
-=======
-  const environments = await getEnvironments(userAbility);
->>>>>>> 295501e9
 
   return NextResponse.json({ success: true, environments });
 }
