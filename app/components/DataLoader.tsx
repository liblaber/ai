'use client';

import { useEffect, useRef } from 'react';
import { signIn, useSession } from '~/auth/auth-client';
import { type EnvironmentDataSource, useEnvironmentDataSourcesStore } from '~/lib/stores/environmentDataSources';
import { usePluginStore } from '~/lib/plugins/plugin-store';
import type { DataSourceType } from '~/lib/stores/dataSourceTypes';
import { useDataSourceTypesStore } from '~/lib/stores/dataSourceTypes';
import { useRouter } from 'next/navigation';
import type { PluginAccessMap } from '~/lib/plugins/types';
import { useUserStore } from '~/lib/stores/user';
import { useEnvironmentVariablesStore } from '~/lib/stores/environmentVariables';
import { DATA_SOURCE_CONNECTION_ROUTE, TELEMETRY_CONSENT_ROUTE } from '~/lib/constants/routes';
import { initializeClientTelemetry } from '~/lib/telemetry/telemetry-client';
import type { UserProfile } from '~/lib/services/userService';
import { useAuthProvidersPlugin } from '~/lib/hooks/plugins/useAuthProvidersPlugin';
import type { EnvironmentVariableWithDetails } from '~/lib/stores/environmentVariables';

export interface RootData {
  user: UserProfile | null;
  environmentDataSources: EnvironmentDataSource[];
  environmentVariables: EnvironmentVariableWithDetails[];
  pluginAccess: PluginAccessMap;
  dataSourceTypes: DataSourceType[];
}

interface DataLoaderProps {
  children: React.ReactNode;
  rootData: RootData;
}

export function DataLoader({ children, rootData }: DataLoaderProps) {
  const { data: session } = useSession();
  const { setEnvironmentDataSources } = useEnvironmentDataSourcesStore();
  const { setPluginAccess } = usePluginStore();
  const { setDataSourceTypes } = useDataSourceTypesStore();
  const { setUser } = useUserStore();
  const { setEnvironmentVariables } = useEnvironmentVariablesStore();
  const { anonymousProvider } = useAuthProvidersPlugin();
  const router = useRouter();
  const isLoggingIn = useRef(false);

  // Set plugin access immediately when component mounts
  useEffect(() => {
    if (rootData.pluginAccess) {
      setPluginAccess(rootData.pluginAccess);
    }

    if (rootData.dataSourceTypes) {
      setDataSourceTypes(rootData.dataSourceTypes);
    }

    if (rootData.environmentVariables) {
      setEnvironmentVariables(rootData.environmentVariables);
    }
  }, [
    rootData.pluginAccess,
    rootData.dataSourceTypes,
    rootData.environmentVariables,
    setPluginAccess,
    setDataSourceTypes,
    setEnvironmentVariables,
  ]);

  useEffect(() => {
    const loadUserData = async () => {
      // Only attempt anonymous login for free licenses or when Google OAuth is not configured
      if (!rootData.user && !session?.user && anonymousProvider && !isLoggingIn.current) {
        // Check if we're in a premium license with Google OAuth - if so, don't auto-login
        const isPremiumWithGoogle = !anonymousProvider; // If anonymous provider is not available, we're premium with Google

        if (!isPremiumWithGoogle) {
          await loginAnonymous();
          // this will trigger a re-render, and will re-fetch the data in layout.tsx
          router.refresh();
        }
      }

      if (!rootData.user && !session?.user && anonymousProvider && isLoggingIn.current) {
        console.debug('⏳ Anonymous login in progress, waiting...');
        return;
      }

      if (!rootData.user && !session?.user) {
        console.debug('❌ No session available');
        return;
      }

      // Handle user data
      let currentUser = rootData.user;

      if (!currentUser && session?.user) {
        console.debug('🔄 Fetching user data...');
        currentUser = await fetchUserData();
        setUser(currentUser);
      } else if (currentUser) {
        setUser(currentUser);
      }

      // Check user permissions after user data is loaded
      if (currentUser && session?.user) {
        let hasPermissions = false;

        try {
          const permissionsResponse = await fetch('/api/me/permissions/check');

          if (permissionsResponse.ok) {
            const data = (await permissionsResponse.json()) as { hasPermissions: boolean };
            hasPermissions = data.hasPermissions;
          }
        } catch (error) {
          console.error('❌ Error checking permissions:', error);
          // hasPermissions remains false, will trigger redirect
        }

        if (!hasPermissions) {
          console.debug('❌ User has no permissions or check failed, redirecting to access-denied');
          router.push('/access-denied');

          return;
        }
      }

      // Handle environment data sources
      let currentEnvironmentDataSources = rootData.environmentDataSources || [];

      if ((!rootData.environmentDataSources || rootData.environmentDataSources.length === 0) && session?.user) {
        console.debug('🔄 Fetching data sources...');
        currentEnvironmentDataSources = await fetchEnvironmentDataSources();
        setEnvironmentDataSources(currentEnvironmentDataSources);
      } else if (rootData.environmentDataSources) {
        setEnvironmentDataSources(currentEnvironmentDataSources);
<<<<<<< HEAD
      }

      // Handle environment variables
      let currentEnvironmentVariables = rootData.environmentVariables || [];

      if ((!rootData.environmentVariables || rootData.environmentVariables.length === 0) && session?.user) {
        console.debug('🔄 Fetching environment variables...');
        currentEnvironmentVariables = await fetchEnvironmentVariables();
        setEnvironmentVariables(currentEnvironmentVariables);
      } else if (rootData.environmentVariables) {
        setEnvironmentVariables(currentEnvironmentVariables);
=======
>>>>>>> 6a694315
      }

      // Handle user onboarding flow with telemetry and data sources
      if (currentUser) {
        // Redirect to telemetry consent screen if user hasn't answered yet
        if (currentUser.telemetryEnabled === null) {
          const currentPath = window.location.pathname;

          if (currentPath !== TELEMETRY_CONSENT_ROUTE) {
            router.push(TELEMETRY_CONSENT_ROUTE);
            return;
          }
        }

        // Initialize telemetry if enabled
        if (currentUser.telemetryEnabled) {
          initializeClientTelemetry(currentUser);
        }

        // Redirect to data source connection if no data sources exist
        if (currentEnvironmentDataSources.length === 0) {
          const currentPath = window.location.pathname;

          if (currentPath !== DATA_SOURCE_CONNECTION_ROUTE) {
            router.push(DATA_SOURCE_CONNECTION_ROUTE);
            return;
          }
        }
      }

      console.debug('✅ Data loading and redirects completed');
    };

    loadUserData();
  }, [session?.user, anonymousProvider, rootData, router]);

  const fetchUserData = async (): Promise<UserProfile> => {
    try {
      const userResponse = await fetch('/api/me');

      if (!userResponse.ok) {
        throw new Error('Failed to fetch user data');
      }

      const userData = (await userResponse.json()) as {
        success: boolean;
        user: UserProfile;
      };

      console.debug('✅ User data fetched successfully');

      return userData.user;
    } catch (error) {
      console.error('❌ Failed to fetch user data:', error);
      throw Error('Failed to fetch user data');
    }
  };

  const fetchEnvironmentDataSources = async (): Promise<EnvironmentDataSource[]> => {
    try {
      const environmentDataSourcesResponse = await fetch('/api/data-sources');

      if (!environmentDataSourcesResponse.ok) {
        throw new Error('Failed to fetch data sources');
      }

      const environmentDataSourcesData = (await environmentDataSourcesResponse.json()) as {
        success: boolean;
        environmentDataSources: EnvironmentDataSource[];
      };

      console.log('✅ Data sources fetched successfully');

      return environmentDataSourcesData.environmentDataSources;
    } catch (error) {
      console.error('❌ Failed to fetch data sources:', error);
      throw new Error('Failed to fetch data sources');
    }
  };

  const fetchEnvironmentVariables = async (): Promise<EnvironmentVariableWithDetails[]> => {
    try {
      // For now, we'll fetch environment variables for all environments the user has access to
      // In the future, this could be optimized to fetch only what's needed
      const environmentsResponse = await fetch('/api/environments');

      if (!environmentsResponse.ok) {
        throw new Error('Failed to fetch environments');
      }

      const environmentsData = (await environmentsResponse.json()) as {
        success: boolean;
        environments: Array<{ id: string }>;
      };

      if (!environmentsData.success || environmentsData.environments.length === 0) {
        return [];
      }

      // Fetch environment variables for the first environment (could be enhanced to fetch for all)
      const firstEnvironmentId = environmentsData.environments[0].id;
      const environmentVariablesResponse = await fetch(
        `/api/environment-variables?environmentId=${firstEnvironmentId}`,
      );

      if (!environmentVariablesResponse.ok) {
        throw new Error('Failed to fetch environment variables');
      }

      const environmentVariablesData = (await environmentVariablesResponse.json()) as {
        success: boolean;
        environmentVariables: EnvironmentVariableWithDetails[];
      };

      console.log('✅ Environment variables fetched successfully');

      return environmentVariablesData.environmentVariables || [];
    } catch (error) {
      console.error('❌ Failed to fetch environment variables:', error);
      return [];
    }
  };

  const loginAnonymous = async () => {
    if (isLoggingIn.current) {
      console.debug('⏳ Login already in progress, skipping...');
      return;
    }

    isLoggingIn.current = true;

    try {
      console.debug('🔐 Attempting anonymous login...');

      const { error: signInError } = await signIn.email({
        email: 'anonymous@anonymous.com',
        password: 'password1234',
        rememberMe: true,
      });

      if (signInError) {
        console.error('❌ Failed to sign in anonymous user:', signInError);
        return;
      }

      console.debug('✅ Anonymous login successful');
    } catch (error: any) {
      console.error(`❌ Anonymous login failed: ${error?.message}`);
    } finally {
      isLoggingIn.current = false;
    }
  };

  return <>{children}</>;
}<|MERGE_RESOLUTION|>--- conflicted
+++ resolved
@@ -130,7 +130,6 @@
         setEnvironmentDataSources(currentEnvironmentDataSources);
       } else if (rootData.environmentDataSources) {
         setEnvironmentDataSources(currentEnvironmentDataSources);
-<<<<<<< HEAD
       }
 
       // Handle environment variables
@@ -142,8 +141,6 @@
         setEnvironmentVariables(currentEnvironmentVariables);
       } else if (rootData.environmentVariables) {
         setEnvironmentVariables(currentEnvironmentVariables);
-=======
->>>>>>> 6a694315
       }
 
       // Handle user onboarding flow with telemetry and data sources
