--- conflicted
+++ resolved
@@ -15,12 +15,8 @@
 import type { UserProfile } from '~/lib/services/userService';
 import { useAuthProvidersPlugin } from '~/lib/hooks/plugins/useAuthProvidersPlugin';
 import { type DataSourceDescriptor } from '@liblab/data-access/utils/types';
-<<<<<<< HEAD
-import { EnvironmentVariableType } from '@prisma/client';
-=======
 import type { EnvironmentDeploymentMethod } from '~/lib/stores/deploymentMethods';
 import { useDeploymentMethodsStore } from '~/lib/stores/deploymentMethods';
->>>>>>> 6c60ed54
 
 export interface RootData {
   user: UserProfile | null;
@@ -271,7 +267,7 @@
       // Fetch environment variables for the first environment (could be enhanced to fetch for all)
       const firstEnvironmentId = environmentsData.environments[0].id;
       const environmentVariablesResponse = await fetch(
-        `/api/environment-variables?environmentId=${firstEnvironmentId}&type=${EnvironmentVariableType.GLOBAL}`,
+        `/api/environment-variables?environmentId=${firstEnvironmentId}&type=GLOBAL`,
       );
 
       if (!environmentVariablesResponse.ok) {
