'use client';

import { useEffect, useRef } from 'react';
import { signIn, useSession } from '~/auth/auth-client';
import { type EnvironmentDataSource, useEnvironmentDataSourcesStore } from '~/lib/stores/environmentDataSources';
import { usePluginStore } from '~/lib/plugins/plugin-store';
import { useDataSourceTypesStore } from '~/lib/stores/dataSourceTypes';
import { useRouter } from 'next/navigation';
import type { PluginAccessMap } from '~/lib/plugins/types';
import { useUserStore } from '~/lib/stores/user';
import { DATA_SOURCE_CONNECTION_ROUTE, TELEMETRY_CONSENT_ROUTE } from '~/lib/constants/routes';
import { initializeClientTelemetry } from '~/lib/telemetry/telemetry-client';
import type { UserProfile } from '~/lib/services/userService';
import { useAuthProvidersPlugin } from '~/lib/hooks/plugins/useAuthProvidersPlugin';
<<<<<<< HEAD
import type { DataSource } from '~/components/@settings/tabs/data/DataTab';
import { type DataSourceDescriptor, DataSourceType } from '@liblab/data-access/utils/types';

export interface RootData {
  user: UserProfile | null;
  dataSources: Array<{
    id: string;
    name: string;
    connectionString: string;
    type: DataSourceType;
    createdAt: string;
    updatedAt: string;
  }>;
=======

export interface RootData {
  user: UserProfile | null;
  environmentDataSources: EnvironmentDataSource[];
>>>>>>> 1979da19
  pluginAccess: PluginAccessMap;
  dataSourceTypes: DataSourceDescriptor[];
}

interface DataLoaderProps {
  children: React.ReactNode;
  rootData: RootData;
}

export function DataLoader({ children, rootData }: DataLoaderProps) {
  const { data: session } = useSession();
  // TODO: @skos this is the main idea, keep it this way but fetch envId, envName and connectionUrl
  const { setEnvironmentDataSources } = useEnvironmentDataSourcesStore();
  const { setPluginAccess } = usePluginStore();
  const { setDataSourceTypes } = useDataSourceTypesStore();
  const { setUser } = useUserStore();
  const { anonymousProvider } = useAuthProvidersPlugin();
  const router = useRouter();
  const isLoggingIn = useRef(false);

  // Set plugin access immediately when component mounts
  useEffect(() => {
    if (rootData.pluginAccess) {
      setPluginAccess(rootData.pluginAccess);
    }

    if (rootData.dataSourceTypes) {
      setDataSourceTypes(rootData.dataSourceTypes);
    }
  }, [rootData.pluginAccess, rootData.dataSourceTypes, setPluginAccess, setDataSourceTypes]);

  useEffect(() => {
    const loadUserData = async () => {
      // Only attempt anonymous login for free licenses or when Google OAuth is not configured
      if (!rootData.user && !session?.user && anonymousProvider && !isLoggingIn.current) {
        // Check if we're in a premium license with Google OAuth - if so, don't auto-login
        const isPremiumWithGoogle = !anonymousProvider; // If anonymous provider is not available, we're premium with Google

        if (!isPremiumWithGoogle) {
          await loginAnonymous();
          // this will trigger a re-render, and will re-fetch the data in layout.tsx
          router.refresh();
        }
      }

      if (!rootData.user && !session?.user && anonymousProvider && isLoggingIn.current) {
        console.debug('⏳ Anonymous login in progress, waiting...');
        return;
      }

      if (!rootData.user && !session?.user) {
        console.debug('❌ No session available');
        return;
      }

      // Handle user data
      let currentUser = rootData.user;

      if (!currentUser && session?.user) {
        console.debug('🔄 Fetching user data...');
        currentUser = await fetchUserData();
        setUser(currentUser);
      } else if (currentUser) {
        setUser(currentUser);
      }

      // Check user permissions after user data is loaded
      if (currentUser && session?.user) {
        let hasPermissions = false;

        try {
          const permissionsResponse = await fetch('/api/me/permissions/check');

          if (permissionsResponse.ok) {
            const data = (await permissionsResponse.json()) as { hasPermissions: boolean };
            hasPermissions = data.hasPermissions;
          }
        } catch (error) {
          console.error('❌ Error checking permissions:', error);
          // hasPermissions remains false, will trigger redirect
        }

        if (!hasPermissions) {
          console.debug('❌ User has no permissions or check failed, redirecting to access-denied');
          router.push('/access-denied');

          return;
        }
      }

      // Handle environment data sources
      let currentEnvironmentDataSources = rootData.environmentDataSources || [];

      if ((!rootData.environmentDataSources || rootData.environmentDataSources.length === 0) && session?.user) {
        console.debug('🔄 Fetching data sources...');
        currentEnvironmentDataSources = await fetchEnvironmentDataSources();
        setEnvironmentDataSources(currentEnvironmentDataSources);
      } else if (rootData.environmentDataSources) {
        setEnvironmentDataSources(currentEnvironmentDataSources);
      }

      // Handle user onboarding flow with telemetry and data sources
      if (currentUser) {
        // Redirect to telemetry consent screen if user hasn't answered yet
        if (currentUser.telemetryEnabled === null) {
          const currentPath = window.location.pathname;

          if (currentPath !== TELEMETRY_CONSENT_ROUTE) {
            router.push(TELEMETRY_CONSENT_ROUTE);
            return;
          }
        }

        // Initialize telemetry if enabled
        if (currentUser.telemetryEnabled) {
          initializeClientTelemetry(currentUser);
        }

        // Redirect to data source connection if no data sources exist
        if (currentEnvironmentDataSources.length === 0) {
          const currentPath = window.location.pathname;

          if (currentPath !== DATA_SOURCE_CONNECTION_ROUTE) {
            router.push(DATA_SOURCE_CONNECTION_ROUTE);
            return;
          }
        }
      }

      console.debug('✅ Data loading and redirects completed');
    };

    loadUserData();
  }, [session?.user, anonymousProvider, rootData, router]);

  const fetchUserData = async (): Promise<UserProfile> => {
    try {
      const userResponse = await fetch('/api/me');

      if (!userResponse.ok) {
        throw new Error('Failed to fetch user data');
      }

      const userData = (await userResponse.json()) as {
        success: boolean;
        user: UserProfile;
      };

      console.debug('✅ User data fetched successfully');

      return userData.user;
    } catch (error) {
      console.error('❌ Failed to fetch user data:', error);
      throw Error('Failed to fetch user data');
    }
  };

  const fetchEnvironmentDataSources = async (): Promise<EnvironmentDataSource[]> => {
    try {
      const environmentDataSourcesResponse = await fetch('/api/data-sources');

      if (!environmentDataSourcesResponse.ok) {
        throw new Error('Failed to fetch data sources');
      }

      const environmentDataSourcesData = (await environmentDataSourcesResponse.json()) as {
        success: boolean;
        environmentDataSources: EnvironmentDataSource[];
      };

      console.log('✅ Data sources fetched successfully');

      return environmentDataSourcesData.environmentDataSources;
    } catch (error) {
      console.error('❌ Failed to fetch data sources:', error);
      throw new Error('Failed to fetch data sources');
    }
  };

  const loginAnonymous = async () => {
    if (isLoggingIn.current) {
      console.debug('⏳ Login already in progress, skipping...');
      return;
    }

    isLoggingIn.current = true;

    try {
      console.debug('🔐 Attempting anonymous login...');

      const { error: signInError } = await signIn.email({
        email: 'anonymous@anonymous.com',
        password: 'password1234',
        rememberMe: true,
      });

      if (signInError) {
        console.error('❌ Failed to sign in anonymous user:', signInError);
        return;
      }

      console.debug('✅ Anonymous login successful');
    } catch (error: any) {
      console.error(`❌ Anonymous login failed: ${error?.message}`);
    } finally {
      isLoggingIn.current = false;
    }
  };

  return <>{children}</>;
}<|MERGE_RESOLUTION|>--- conflicted
+++ resolved
@@ -12,26 +12,11 @@
 import { initializeClientTelemetry } from '~/lib/telemetry/telemetry-client';
 import type { UserProfile } from '~/lib/services/userService';
 import { useAuthProvidersPlugin } from '~/lib/hooks/plugins/useAuthProvidersPlugin';
-<<<<<<< HEAD
-import type { DataSource } from '~/components/@settings/tabs/data/DataTab';
-import { type DataSourceDescriptor, DataSourceType } from '@liblab/data-access/utils/types';
-
-export interface RootData {
-  user: UserProfile | null;
-  dataSources: Array<{
-    id: string;
-    name: string;
-    connectionString: string;
-    type: DataSourceType;
-    createdAt: string;
-    updatedAt: string;
-  }>;
-=======
+import { type DataSourceDescriptor } from '@liblab/data-access/utils/types';
 
 export interface RootData {
   user: UserProfile | null;
   environmentDataSources: EnvironmentDataSource[];
->>>>>>> 1979da19
   pluginAccess: PluginAccessMap;
   dataSourceTypes: DataSourceDescriptor[];
 }
