--- conflicted
+++ resolved
@@ -2,11 +2,7 @@
 
 import { useEffect, useRef } from 'react';
 import { signIn, useSession } from '~/auth/auth-client';
-<<<<<<< HEAD
 import { type EnvironmentDataSource, useEnvironmentDataSourcesStore } from '~/lib/stores/environmentDataSources';
-=======
-import { type DataSource, useDataSourcesStore } from '~/lib/stores/dataSources';
->>>>>>> 04b99338
 import { usePluginStore } from '~/lib/plugins/plugin-store';
 import { useDataSourceTypesStore } from '~/lib/stores/dataSourceTypes';
 import { useRouter } from 'next/navigation';
@@ -17,7 +13,6 @@
 import { initializeClientTelemetry } from '~/lib/telemetry/telemetry-client';
 import type { UserProfile } from '~/lib/services/userService';
 import { useAuthProvidersPlugin } from '~/lib/hooks/plugins/useAuthProvidersPlugin';
-<<<<<<< HEAD
 import { type DataSourceDescriptor } from '@liblab/data-access/utils/types';
 import type { EnvironmentVariableWithDetails } from '~/lib/stores/environmentVariables';
 
@@ -25,12 +20,6 @@
   user: UserProfile | null;
   environmentDataSources: EnvironmentDataSource[];
   environmentVariables: EnvironmentVariableWithDetails[];
-=======
-
-export interface RootData {
-  user: UserProfile | null;
-  dataSources: Array<DataSource>;
->>>>>>> 04b99338
   pluginAccess: PluginAccessMap;
   dataSourceTypes: DataSourceDescriptor[];
 }
@@ -169,13 +158,8 @@
         }
 
         // Redirect to data source connection if no data sources exist
-<<<<<<< HEAD
         if (currentEnvironmentDataSources.length === 0) {
-          const currentPath = window.location.pathname;
-=======
-        if (currentDataSources.length === 0) {
           router.push(DATA_SOURCE_CONNECTION_ROUTE);
->>>>>>> 04b99338
 
           return;
         }
