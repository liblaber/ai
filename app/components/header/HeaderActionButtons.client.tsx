'use client';
import { useStore } from '@nanostores/react';
import { toast } from 'sonner';
import useViewport from '~/lib/hooks';
import { chatStore } from '~/lib/stores/chat';
import { workbenchStore } from '~/lib/stores/workbench';
import {
  addDeploymentLog,
  addErrorLogs,
  clearDeploymentLogs,
  fetchWebsite,
  setDeploymentProgress,
  setLoading,
  setWebsite,
  type Website,
  websiteStore,
} from '~/lib/stores/websiteStore';
import { webcontainer } from '~/lib/webcontainer';
import { classNames } from '~/utils/classNames';
import { path } from '~/utils/path';
import { useEffect, useRef, useState } from 'react';
import { chatId, description } from '~/lib/persistence/useConversationHistory';
import { PublishProgressModal } from '~/components/publish/PublishProgressModal.client';
import JSZip from 'jszip';
import type { NetlifySiteInfo } from '~/types/netlify';
import { AlertTriangle, Rocket, Settings, CodeXml, MessageCircle } from 'lucide-react';

interface ProgressData {
  step: number;
  totalSteps: number;
  message: string;
  status: 'in_progress' | 'success' | 'error';
  data?: {
    deploy: {
      id: string;
      state: string;
      url: string;
    };
    site: NetlifySiteInfo;
    website?: Website;
  };
}

interface WebsiteResponse {
  website: Website;
  error?: string;
}

interface WebsitesConfigResponse {
  netlify: {
    enabled: boolean;
  };
}

interface HeaderActionButtonsProps {}

export function HeaderActionButtons({}: HeaderActionButtonsProps) {
  const devMode = useStore(workbenchStore.devMode);
  const { showChat } = useStore(chatStore);
  const { website } = useStore(websiteStore);
  const isSmallViewport = useViewport(1024);
  const dropdownRef = useRef<HTMLDivElement>(null);
  const [isModalOpen, setIsModalOpen] = useState(false);
  const [isDropdownOpen, setIsDropdownOpen] = useState(false);
  const abortControllerRef = useRef<AbortController | null>(null);
  const currentChatId = useStore(chatId);
  const chatDescription = useStore(description);
  const [modalMode, setModalMode] = useState<'publish' | 'settings' | 'initializing'>('publish');
  const [hasNetlifyToken, setHasNetlifyToken] = useState(false);

  useEffect(() => {
    async function checkNetlifyConfig() {
      try {
        const response = await fetch('/api/websites/config');

        if (response.ok) {
          const data = (await response.json()) as WebsitesConfigResponse;
          setHasNetlifyToken(data.netlify.enabled);
        }
      } catch (error) {
        console.error('Failed to check Netlify configuration:', error);
      }
    }

    checkNetlifyConfig();
  }, []);

  useEffect(() => {
    if (currentChatId) {
      fetchWebsite(currentChatId);
    }
  }, [currentChatId]);

  // Close dropdown when clicking outside
  useEffect(() => {
    function handleClickOutside(event: MouseEvent) {
      if (dropdownRef.current && !dropdownRef.current.contains(event.target as Node)) {
        setIsDropdownOpen(false);
      }
    }

    document.addEventListener('mousedown', handleClickOutside);

    return () => document.removeEventListener('mousedown', handleClickOutside);
  }, []);

  const handleSettings = async () => {
    setIsDropdownOpen(false);
    setIsModalOpen(true);
    setModalMode('settings');

    if (!website) {
      try {
        setLoading(true);

        // Create a new website if it doesn't exist
        const response = await fetch('/api/websites', {
          method: 'POST',
          headers: {
            'Content-Type': 'application/json',
          },
          body: JSON.stringify({
            chatId: currentChatId,
          }),
        });

        if (response.ok) {
          const data = (await response.json()) as WebsiteResponse;
          setWebsite(data.website);
          setDeploymentProgress({
            step: 6,
            totalSteps: 6,
            message: 'Site settings',
            status: 'success',
            data: {
              deploy: {
                id: data.website.siteId || '',
                state: 'ready',
                url: data.website.siteUrl || '',
              },
              site: {
                id: data.website.siteId || '',
                name: data.website.siteName || '',
                url: data.website.siteUrl || '',
                chatId: currentChatId || '',
              },
              website: data.website,
            },
          });
        } else {
          toast.error('Failed to create website');
        }
      } catch (error) {
        console.error('Error creating website:', error);
        toast.error('Failed to create website');
      } finally {
        setLoading(false);
      }
    } else {
      setDeploymentProgress({
        step: 6,
        totalSteps: 6,
        message: 'Site settings',
        status: 'success',
        data: {
          deploy: {
            id: website.siteId || '',
            state: 'ready',
            url: website.siteUrl || '',
          },
          site: {
            id: website.siteId || '',
            name: website.siteName || '',
            url: website.siteUrl || '',
            chatId: currentChatId || '',
          },
          website,
        },
      });
    }
  };

  const startDeployment = async () => {
    // needed to ensure loader shows
    setModalMode('initializing');

    try {
      setDeploymentProgress(null);
      clearDeploymentLogs();

      setIsModalOpen(true);
      setLoading(true);
      abortControllerRef.current = new AbortController();

      const artifact = workbenchStore.firstArtifact;

      if (!artifact) {
        throw new Error('No active project found');
      }

      // Get all files recursively, excluding build and .netlify directories
      const container = await webcontainer();
      const projectPath = '/home/project';

      async function getAllFiles(dirPath: string): Promise<Record<string, string>> {
        const files: Record<string, string> = {};
        const entries = await container.fs.readdir(dirPath, { withFileTypes: true });

        for (const entry of entries) {
          const fullPath = path.join(dirPath, entry.name);

          // Skip build and .netlify directories
          if (
            entry.isDirectory() &&
            (entry.name === 'build' || entry.name === '.netlify' || entry.name === 'node_modules')
          ) {
            continue;
          }

          if (entry.isFile()) {
            if (entry.name === 'pnpm-lock.yaml') {
              continue;
            }

            const content = await container.fs.readFile(fullPath, 'utf-8');

            // Remove /home/project prefix from the path
            const deployPath = fullPath.replace(projectPath, '');
            files[deployPath] = content;
          } else if (entry.isDirectory()) {
            const subFiles = await getAllFiles(fullPath);
            Object.assign(files, subFiles);
          }
        }

        return files;
      }

      const fileContents = await getAllFiles('');

      // Create a zip file
      const zip = new JSZip();

      for (const [filePath, content] of Object.entries(fileContents)) {
        zip.file(filePath, content);
      }

      // Generate the zip file
      const zipBlob = await zip.generateAsync({ type: 'blob' });

      // Create FormData to send the zip file
      const formData = new FormData();
      formData.append('siteId', website?.siteId || '');
      formData.append('websiteId', website?.id || '');
      formData.append('chatId', currentChatId || '');
      formData.append('description', chatDescription || '');
      formData.append('zipFile', zipBlob, 'project.zip');

      // Deploy using the API route with zip file
      const response = await fetch('/api/deploy', {
        method: 'POST',
        body: formData,
        signal: abortControllerRef.current.signal,
      });

      setModalMode('publish');

      if (!response.ok) {
        throw new Error('Failed to start deployment');
      }

      const reader = response.body?.getReader();

      if (!reader) {
        throw new Error('Failed to read response stream');
      }

      const decoder = new TextDecoder();
      let buffer = '';

      try {
        while (true) {
          const { done, value } = await reader.read();

          if (done) {
            break;
          }

          buffer += decoder.decode(value, { stream: true });

          const lines = buffer.split('\n');
          buffer = lines.pop() || '';

          for (const line of lines) {
            if (line.startsWith('data: ')) {
              const data = JSON.parse(line.slice(6)) as ProgressData;
              setDeploymentProgress(data);
              addDeploymentLog(data.message);

              if (data.status === 'success' && data.data?.deploy?.url) {
                // Update the website store with the new deployment info
                if (data.data.website) {
                  setWebsite(data.data.website);
                }

                localStorage.setItem(`netlify-site-${currentChatId}`, data.data.site.id);
                toast.success(
                  <div>
                    Deployed successfully!{' '}
                    <a href={data.data.deploy.url} target="_blank" rel="noopener noreferrer" className="underline">
                      View site
                    </a>
                  </div>,
                );

                // Close the reader when deployment is successful
                await reader.cancel();
                break;
              } else if (data.status === 'error') {
                toast.error(data.message);
                addErrorLogs(data.message);
                // Close the reader when there's an error
                setDeploymentProgress({ ...data, message: '' });
                await reader.cancel();
                break;
              }
            }
          }
        }
      } finally {
        // Ensure reader is closed
        await reader.cancel();
      }
    } catch (error) {
      console.error('Error during deployment:', error);
      toast.error('Failed to deploy website');
      setDeploymentProgress(null);
    } finally {
      setLoading(false);
    }
  };

  // Add cleanup when modal is closed
  const handleModalClose = () => {
    if (abortControllerRef.current) {
      abortControllerRef.current.abort();
    }

    setIsModalOpen(false);
  };

  const handlePublishClick = () => {
    setModalMode('publish');
    startDeployment();
  };

  const renderDropdownContent = () => {
    if (!hasNetlifyToken) {
      return (
        <div className="w-48 p-4 text-sm text-gray-700 dark:text-gray-300">
          <div className="flex items-center gap-2 mb-2 text-yellow-600 dark:text-yellow-500">
            <AlertTriangle className="w-4 h-4" />
            Setup Required
          </div>
          <p className="mb-2">To publish your site, you need to set up your Netlify authentication token first.</p>
          <p className="text-xs text-gray-500">Add NETLIFY_AUTH_TOKEN to your environment variables.</p>
        </div>
      );
    }

    return (
      <>
        <button
          onClick={handlePublishClick}
          className="w-full px-4 py-2 text-left text-sm bg-white dark:bg-[#111111] text-gray-700 dark:text-gray-300 hover:bg-gray-100 dark:hover:bg-gray-800 flex items-center gap-2"
        >
          <Rocket className="w-4 h-4" />
          Publish New Version
        </button>
        <button
          onClick={handleSettings}
          className="w-full px-4 py-2 text-left text-sm bg-white dark:bg-[#111111] text-gray-700 dark:text-gray-300 hover:bg-gray-100 dark:hover:bg-gray-800 flex items-center gap-2"
        >
          <Settings className="w-4 h-4" />
          Website Settings
        </button>
      </>
    );
  };

  return (
    <>
      <div className="flex">
        <div className="relative" ref={dropdownRef}>
<<<<<<< HEAD
          <div className="flex border border-depth-3 rounded-md overflow-hidden mr-2 text-sm">
            <Button active onClick={() => setIsDropdownOpen(!isDropdownOpen)} className="px-4 flex items-center gap-2">
              <Rocket className="w-4 h-4" />
=======
          <div className="flex border border-liblab-elements-borderColor rounded-md overflow-hidden mr-2 text-sm">
            <Button
              active
              title="Publish your site to the web"
              onClick={() => setIsDropdownOpen(!isDropdownOpen)}
              className="px-4 hover:bg-liblab-elements-item-backgroundActive flex items-center gap-2"
            >
              <div className="i-ph:rocket-launch w-4 h-4" />
>>>>>>> ecf5186a
              Publish
            </Button>
          </div>
          {isDropdownOpen && (
            <div className="absolute top-full left-0 mt-1 w-48 bg-white dark:bg-[#111111] rounded-md shadow-lg border border-[#E5E5E5] dark:border-[#2A2A2A] z-50">
              {renderDropdownContent()}
            </div>
          )}
        </div>
        <div className="flex border border-depth-3 rounded-md overflow-hidden">
          <Button
            active={showChat}
            disabled={isSmallViewport}
            title={showChat ? 'Hide chat panel' : 'Show chat panel'}
            onClick={() => {
              chatStore.setKey('showChat', !showChat);
            }}
          >
            <MessageCircle className="w-4 h-4" />
          </Button>
          <div className="w-[1px] bg-depth-3" />
          <Button
            active={devMode}
            title={devMode ? 'Exit code view' : 'Enter code view'}
            onClick={() => {
              if (!showChat) {
                chatStore.setKey('showChat', true);
              }

              workbenchStore.currentView.set(!devMode ? 'code' : 'preview');
              workbenchStore.devMode.set(!devMode);
            }}
          >
            <CodeXml className="w-4 h-4" />
          </Button>
        </div>
      </div>

      <PublishProgressModal
        isOpen={isModalOpen}
        onClose={handleModalClose}
        onCancel={() => {
          abortControllerRef.current?.abort();
          setDeploymentProgress(null);
          clearDeploymentLogs();
          setIsModalOpen(false);
        }}
        mode={modalMode}
        onPublishClick={handlePublishClick}
      />
    </>
  );
}

interface ButtonProps {
  active?: boolean;
  disabled?: boolean;
  children?: any;
  onClick?: VoidFunction;
  className?: string;
  title?: string;
}

function Button({ active = false, disabled = false, children, onClick, className, title }: ButtonProps) {
  return (
    <button
      className={classNames(
        'flex items-center p-1.5',
        {
          'bg-depth-1 text-tertiary hover:text-primary': !active,
          'bg-accent/10 text-accent hover:bg-depth-3/10 cursor-pointer': active && !disabled,
          'bg-depth-1 text-alpha-gray-20 dark:text-alpha-white-20 cursor-not-allowed': disabled,
        },
        className,
      )}
      onClick={onClick}
      title={title}
    >
      {children}
    </button>
  );
}<|MERGE_RESOLUTION|>--- conflicted
+++ resolved
@@ -392,20 +392,14 @@
     <>
       <div className="flex">
         <div className="relative" ref={dropdownRef}>
-<<<<<<< HEAD
           <div className="flex border border-depth-3 rounded-md overflow-hidden mr-2 text-sm">
-            <Button active onClick={() => setIsDropdownOpen(!isDropdownOpen)} className="px-4 flex items-center gap-2">
-              <Rocket className="w-4 h-4" />
-=======
-          <div className="flex border border-liblab-elements-borderColor rounded-md overflow-hidden mr-2 text-sm">
             <Button
               active
               title="Publish your site to the web"
               onClick={() => setIsDropdownOpen(!isDropdownOpen)}
-              className="px-4 hover:bg-liblab-elements-item-backgroundActive flex items-center gap-2"
+              className="px-4 flex items-center gap-2"
             >
-              <div className="i-ph:rocket-launch w-4 h-4" />
->>>>>>> ecf5186a
+              <Rocket className="w-4 h-4" />
               Publish
             </Button>
           </div>
