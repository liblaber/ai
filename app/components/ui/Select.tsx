--- conflicted
+++ resolved
@@ -69,13 +69,8 @@
   dataTestId?: string;
 }
 
-<<<<<<< HEAD
-const createDefaultStyles = <T extends SelectOption>(): StylesConfig<T, false> => ({
+const createDefaultStyles = <T extends SelectOption, IsMulti extends boolean = false>(): StylesConfig<T, IsMulti> => ({
   control: (base, state) => ({
-=======
-const createDefaultStyles = <T extends SelectOption, IsMulti extends boolean = false>(): StylesConfig<T, IsMulti> => ({
-  control: (base) => ({
->>>>>>> 295501e9
     ...base,
     backgroundColor: 'var(--color-depth-4)', // gray-700
     border: '1px solid transparent',
