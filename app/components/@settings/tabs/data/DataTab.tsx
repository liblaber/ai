import { useEffect, useState } from 'react';
import { motion } from 'framer-motion';
import { AlertTriangle, ArrowLeft, ChevronRight, Database, Plus, Trash2 } from 'lucide-react';
import { Dialog, DialogClose, DialogRoot, DialogTitle } from '~/components/ui/Dialog';
import AddDataSourceForm from './forms/AddDataSourceForm';
import EditDataSourceForm from './forms/EditDataSourceForm';
import { classNames } from '~/utils/classNames';
import { toast } from 'sonner';
import { type EnvironmentDataSource, useEnvironmentDataSourcesStore } from '~/lib/stores/environmentDataSources';
import { settingsPanelStore, useSettingsStore } from '~/lib/stores/settings';
import { useStore } from '@nanostores/react';
import type { DataSourceType } from '@liblab/data-access/utils/types';

<<<<<<< HEAD
export interface DataSource {
  id: string;
  name: string;
  connectionString: string;
  type: DataSourceType;
  createdAt: string;
  updatedAt: string;
}

interface DataSourcesResponse {
=======
interface EnvironmentDataSourcesResponse {
>>>>>>> 1979da19
  success: boolean;
  environmentDataSources: EnvironmentDataSource[];
}

export interface TestConnectionResponse {
  success: boolean;
  message: string;
}

export default function DataTab() {
  const { showAddForm } = useStore(settingsPanelStore);
  const [showAddFormLocal, setShowAddFormLocal] = useState(showAddForm);
  const [showEditForm, setShowEditForm] = useState(false);
  const [showDeleteConfirm, setShowDeleteConfirm] = useState(false);
  const [selectedEnvironmentDataSource, setSelectedEnvironmentDataSource] = useState<EnvironmentDataSource | null>(
    null,
  );
  const [isSubmitting, setIsSubmitting] = useState(false);
  const [conversationCount, setConversationCount] = useState<number>(0);
  const { environmentDataSources, setEnvironmentDataSources } = useEnvironmentDataSourcesStore();
  const { selectedTab } = useSettingsStore();

  // Update local state when store changes
  useEffect(() => {
    setShowAddFormLocal(showAddForm);
  }, [showAddForm]);

  // Show add form when opened from chat
  useEffect(() => {
    if (selectedTab === 'data') {
      setShowAddFormLocal(true);
    }
  }, [selectedTab]);

  // Load data sources on mount
  useEffect(() => {
    const loadDataSources = async () => {
      try {
        const response = await fetch('/api/data-sources');
        const data = (await response.json()) as EnvironmentDataSourcesResponse;

        if (data.success) {
          setEnvironmentDataSources(data.environmentDataSources);
        }
      } catch (error) {
        console.error('Failed to load data sources:', error);
      }
    };

    loadDataSources();
  }, [setEnvironmentDataSources]);

  const handleDelete = async () => {
    if (!selectedEnvironmentDataSource) {
      return;
    }

    const response = await fetch(
      `/api/data-sources/${selectedEnvironmentDataSource.dataSourceId}?environmentId=${selectedEnvironmentDataSource.environmentId}`,
      {
        method: 'DELETE',
      },
    );

    const data = (await response.json()) as { success: boolean; error?: string };

    if (data.success) {
      toast.success('Data source deleted successfully');

      // Reload data sources
      const reloadResponse = await fetch('/api/data-sources');
      const reloadData = (await reloadResponse.json()) as EnvironmentDataSourcesResponse;

      if (reloadData.success) {
        setEnvironmentDataSources(reloadData.environmentDataSources);
      }

      setShowDeleteConfirm(false);
      setShowEditForm(false);
      setSelectedEnvironmentDataSource(null);
    } else {
      toast.error(data.error || 'Failed to delete data source');
    }
  };

  const handleEdit = (environmentDataSource: EnvironmentDataSource) => {
    setSelectedEnvironmentDataSource(environmentDataSource);
    setShowEditForm(true);
    setShowAddFormLocal(false);
  };

  const handleDeleteClick = async () => {
    if (!selectedEnvironmentDataSource) {
      return;
    }

    try {
      const response = await fetch(
        `/api/data-sources/${selectedEnvironmentDataSource.dataSourceId}?environmentId=${selectedEnvironmentDataSource.environmentId}`,
      );
      const data = await response.json<{ success: boolean; conversationCount?: number }>();

      if (data.success) {
        setConversationCount(data.conversationCount || 0);
        setShowDeleteConfirm(true);
      } else {
        setConversationCount(0);
        setShowDeleteConfirm(true);
      }
    } catch (error) {
      console.error('Failed to fetch conversation count:', error);
      setConversationCount(0);
      setShowDeleteConfirm(true);
    }
  };

  const handleBack = () => {
    setShowEditForm(false);
    setShowAddFormLocal(false);
    setSelectedEnvironmentDataSource(null);
  };

  const handleAdd = () => {
    setShowAddFormLocal(true);
    setShowEditForm(false);
    setSelectedEnvironmentDataSource(null);
  };

  return (
    <div className="space-y-6">
      {!showEditForm && !showAddFormLocal && (
        <div className="flex items-center justify-between">
          <div>
            <h2 className="text-lg font-medium text-primary">Data Sources</h2>
            <p className="text-sm text-secondary">Manage your data sources connections</p>
          </div>
          <button
            onClick={handleAdd}
            className={classNames(
              'inline-flex items-center gap-2 px-4 py-2 text-sm font-medium rounded-lg transition-colors',
              'bg-accent-500 hover:bg-accent-600',
              'text-gray-950 dark:text-gray-950',
            )}
          >
            <Plus className="w-4 h-4" />
            <span>Add Data Source</span>
          </button>
        </div>
      )}

      {showAddFormLocal && (
        <div className="space-y-6">
          <div className="flex items-center justify-between">
            <div className="flex items-center gap-4">
              <button
                onClick={handleBack}
                className={classNames(
                  'inline-flex items-center gap-2 p-2 text-sm font-medium rounded-lg transition-colors',
                  'dark:bg-gray-900 dark:text-gray-300',
                  'hover:bg-gray-100 dark:hover:bg-gray-800',
                )}
              >
                <ArrowLeft className="w-4 h-4" />
              </button>
              <div>
                <h2 className="text-lg font-medium text-primary">Create Data Source</h2>
                <p className="text-sm text-secondary">Add a new database connection</p>
              </div>
            </div>
          </div>
          <AddDataSourceForm
            isSubmitting={isSubmitting}
            setIsSubmitting={setIsSubmitting}
            onSuccess={() => {
              // Reload data sources
              const reloadResponse = fetch('/api/data-sources');
              reloadResponse
                .then((response) => response.json())
                .then((data: unknown) => {
                  const typedData = data as EnvironmentDataSourcesResponse;

                  if (typedData.success) {
                    setEnvironmentDataSources(typedData.environmentDataSources);
                  }
                })
                .catch((error) => console.error('Failed to reload data sources after add:', error));
              handleBack();
            }}
          />
        </div>
      )}

      {showEditForm && selectedEnvironmentDataSource && (
        <div className="space-y-6">
          <div className="flex items-center justify-between">
            <div className="flex items-center gap-4">
              <button
                onClick={handleBack}
                className={classNames(
                  'inline-flex items-center gap-2 p-2 text-sm font-medium rounded-lg transition-colors',
                  'dark:bg-gray-900 dark:text-gray-300',
                  'hover:bg-gray-100 dark:hover:bg-gray-800',
                )}
              >
                <ArrowLeft className="w-4 h-4" />
              </button>
              <div>
                <h2 className="text-lg font-medium text-primary">Edit Data Source</h2>
                <p className="text-sm text-secondary">Modify your database connection settings</p>
              </div>
            </div>
          </div>
          <EditDataSourceForm
            selectedDataSource={selectedEnvironmentDataSource}
            isSubmitting={isSubmitting}
            setIsSubmitting={setIsSubmitting}
            onSuccess={() => {
              // Reload data sources
              const reloadResponse = fetch('/api/data-sources');
              reloadResponse
                .then((response) => response.json())
                .then((data: unknown) => {
                  const typedData = data as EnvironmentDataSourcesResponse;

                  if (typedData.success) {
                    setEnvironmentDataSources(typedData.environmentDataSources);
                  }
                })
                .catch((error) => console.error('Failed to reload data sources after edit:', error));
              handleBack();
            }}
            onDelete={handleDeleteClick}
          />
        </div>
      )}

      {!showEditForm && !showAddFormLocal && (
        <div className="space-y-4">
          {environmentDataSources.length === 0 ? (
            <div className="text-center py-12">
              <Database className="w-12 h-12 text-gray-400 mx-auto mb-4" />
              <h4 className="text-lg font-medium text-gray-900 dark:text-white mb-2">No Data Sources</h4>
              <p className="text-sm text-gray-600 dark:text-gray-400 mb-4">
                Get started by adding your first data source.
              </p>
            </div>
          ) : (
            environmentDataSources.map((environmentDataSource) => (
              <motion.div
                key={`${environmentDataSource.environmentId}-${environmentDataSource.dataSourceId}`}
                className="border-b border-gray-200 dark:border-gray-700"
                initial={{ opacity: 0, y: 10 }}
                animate={{ opacity: 1, y: 0 }}
              >
                <div
                  role="button"
                  tabIndex={0}
                  onClick={() => handleEdit(environmentDataSource)}
                  onKeyDown={(e) => {
                    if (e.key === 'Enter' || e.key === ' ') {
                      handleEdit(environmentDataSource);
                    }
                  }}
                  className="w-full flex items-center justify-between p-4 hover:bg-gray-50 dark:hover:bg-gray-900 transition-all duration-200 cursor-pointer"
                >
                  <div className="flex items-center gap-3">
                    <Database className="w-5 h-5 text-accent-500" />
                    <h4 className="font-medium text-gray-900 dark:text-white">
                      {environmentDataSource.dataSource.name}
                    </h4>
                  </div>
                  <div className={classNames('flex items-center gap-2 transition-transform duration-200')}>
                    <ChevronRight className="w-4 h-4 text-gray-500 dark:text-gray-400" />
                  </div>
                </div>
              </motion.div>
            ))
          )}
        </div>
      )}

      <DialogRoot open={showDeleteConfirm} onOpenChange={setShowDeleteConfirm}>
        <Dialog>
          <div className="rounded-xl bg-white dark:bg-[#0A0A0A] border border-[#E5E5E5] dark:border-[#1A1A1A] overflow-hidden">
            <div className="p-6">
              <div className="flex items-center justify-between mb-6">
                <div className="flex items-center gap-3">
                  <div className="p-2 rounded-lg bg-[#F5F5F5] dark:bg-[#1A1A1A] border border-[#E5E5E5] dark:border-[#1A1A1A]">
                    <Trash2 className="w-5 h-5 text-tertiary" />
                  </div>
                  <div>
                    <DialogTitle title="Delete Data Source" />
                    <p className="text-sm text-secondary">This action cannot be undone</p>
                  </div>
                </div>
              </div>

              <div className="space-y-4">
                <p className="text-sm text-secondary">
                  Are you sure you want to delete the data source "{selectedEnvironmentDataSource?.dataSource.name}"?
                  This will This will remove all associated data and cannot be undone.
                </p>

                {conversationCount > 0 && (
                  <div className="p-3 rounded-lg bg-amber-500/5 border border-amber-500/20">
                    <div className="flex items-center gap-2">
                      <AlertTriangle className="w-5 h-5 text-amber-500" />
                      <div className="text-sm">
                        <p className="text-amber-600 dark:text-amber-400 font-medium">
                          Warning: This will also delete {conversationCount} conversation
                          {conversationCount === 1 ? '' : 's'}!
                        </p>
                        <p className="text-amber-600 dark:text-amber-400 mt-1">
                          All conversations associated with this data source will be permanently deleted and cannot be
                          recovered.
                        </p>
                      </div>
                    </div>
                  </div>
                )}
              </div>

              <div className="flex items-center justify-end gap-3 pt-4 mt-4 border-t border-[#E5E5E5] dark:border-[#1A1A1A]">
                <DialogClose asChild>
                  <button
                    className={classNames(
                      'inline-flex items-center gap-2 px-4 py-2 text-sm font-medium rounded-lg transition-colors',
                      'bg-[#F5F5F5] hover:bg-[#E5E5E5]',
                      'dark:bg-[#1A1A1A] dark:hover:bg-[#2A2A2A]',
                      'text-primary',
                    )}
                  >
                    Cancel
                  </button>
                </DialogClose>
                <button
                  onClick={handleDelete}
                  className={classNames(
                    'inline-flex items-center gap-2 px-4 py-2 text-sm font-medium rounded-lg transition-colors',
                    'bg-red-500 hover:bg-red-600',
                    'text-white',
                  )}
                >
                  <Trash2 className="w-4 h-4" />
                  <span>Delete</span>
                </button>
              </div>
            </div>
          </div>
        </Dialog>
      </DialogRoot>
    </div>
  );
}<|MERGE_RESOLUTION|>--- conflicted
+++ resolved
@@ -9,22 +9,8 @@
 import { type EnvironmentDataSource, useEnvironmentDataSourcesStore } from '~/lib/stores/environmentDataSources';
 import { settingsPanelStore, useSettingsStore } from '~/lib/stores/settings';
 import { useStore } from '@nanostores/react';
-import type { DataSourceType } from '@liblab/data-access/utils/types';
-
-<<<<<<< HEAD
-export interface DataSource {
-  id: string;
-  name: string;
-  connectionString: string;
-  type: DataSourceType;
-  createdAt: string;
-  updatedAt: string;
-}
-
-interface DataSourcesResponse {
-=======
+
 interface EnvironmentDataSourcesResponse {
->>>>>>> 1979da19
   success: boolean;
   environmentDataSources: EnvironmentDataSource[];
 }
