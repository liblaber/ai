--- conflicted
+++ resolved
@@ -13,14 +13,11 @@
 } from '~/lib/stores/environmentDataSources';
 import { settingsPanelStore, useSettingsStore } from '~/lib/stores/settings';
 import { useStore } from '@nanostores/react';
-<<<<<<< HEAD
 import { logger } from '~/utils/logger';
 import { z } from 'zod';
-=======
 import { FilterButton } from '~/components/@settings/shared/components/FilterButton';
 import ActiveFilters from '~/components/@settings/shared/components/ActiveFilters';
 import { DataSourceDetails } from '~/components/@settings/tabs/data/forms/DataSourceDetails';
->>>>>>> 93062b38
 
 interface EnvironmentDataSourcesResponse {
   success: boolean;
@@ -73,9 +70,8 @@
     }
   }, [selectedTab]);
 
-<<<<<<< HEAD
-  // Centralized data source loading function
-  const reloadDataSources = async () => {
+  // Centralized data source loading function with proper validation
+  const loadDataSources = useCallback(async () => {
     try {
       const response = await fetch('/api/data-sources');
 
@@ -116,24 +112,6 @@
     } catch (error) {
       logger.error('Error loading data sources:', error);
     }
-  };
-
-  // Load data sources on mount
-  useEffect(() => {
-    reloadDataSources();
-  }, []);
-=======
-  const loadDataSources = useCallback(async () => {
-    try {
-      const response = await fetch('/api/data-sources');
-      const data = (await response.json()) as EnvironmentDataSourcesResponse;
-
-      if (data.success) {
-        setEnvironmentDataSources(data.environmentDataSources);
-      }
-    } catch (error) {
-      console.error('Failed to load data sources:', error);
-    }
   }, [setEnvironmentDataSources]);
 
   // Load data sources on mount
@@ -146,7 +124,6 @@
 
     setSelectedDataSource(selectedDataSourceToRefresh || null);
   }, [dataSources]);
->>>>>>> 93062b38
 
   const handleDelete = async () => {
     if (!selectedEnvironmentDataSource) {
@@ -166,7 +143,7 @@
       toast.success('Data source deleted successfully');
 
       // Reload data sources using centralized function
-      await reloadDataSources();
+      await loadDataSources();
 
       setShowDeleteConfirm(false);
       setShowDetails(false);
@@ -180,36 +157,8 @@
     setShowDetails(true);
     setSelectedDataSource(dataSource);
     setShowAddFormLocal(false);
-<<<<<<< HEAD
-  };
-
-  const handleDeleteClick = async () => {
-    if (!selectedEnvironmentDataSource) {
-      return;
-    }
-
-    try {
-      const response = await fetch(
-        `/api/data-sources/${selectedEnvironmentDataSource.dataSourceId}?environmentId=${selectedEnvironmentDataSource.environmentId}`,
-      );
-      const data = await response.json<{ success: boolean; conversationCount?: number }>();
-
-      if (data.success) {
-        setConversationCount(data.conversationCount || 0);
-        setShowDeleteConfirm(true);
-      } else {
-        setConversationCount(0);
-        setShowDeleteConfirm(true);
-      }
-    } catch (error) {
-      logger.error('Failed to fetch conversation count:', error);
-      setConversationCount(0);
-      setShowDeleteConfirm(true);
-    }
-=======
     setHeaderTitle('Data Source');
     setHeaderBackHandler(() => handleBack);
->>>>>>> 93062b38
   };
 
   const handleBack = () => {
@@ -263,7 +212,7 @@
           setIsSubmitting={setIsSubmitting}
           onSuccess={async () => {
             // Reload data sources using centralized function
-            await reloadDataSources();
+            await loadDataSources();
             handleBack();
           }}
         />
@@ -291,23 +240,6 @@
             </div>
           </div>
         </div>
-<<<<<<< HEAD
-        <EditDataSourceForm
-          selectedDataSource={selectedEnvironmentDataSource}
-          isSubmitting={isSubmitting}
-          setIsSubmitting={setIsSubmitting}
-          onSuccess={async () => {
-            // Reload data sources using centralized function
-            await reloadDataSources();
-            handleBack();
-          }}
-          onDelete={handleDeleteClick}
-          onAddMembers={() => {
-            setShowEditForm(false);
-            setShowAddAccessForm(true);
-          }}
-        />
-=======
         {showDetails && selectedDataSource && (
           <DataSourceDetails
             dataSource={selectedDataSource}
@@ -324,7 +256,6 @@
             }}
           />
         )}
->>>>>>> 93062b38
       </div>
     );
   }
