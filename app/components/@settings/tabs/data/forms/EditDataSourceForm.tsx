import { classNames } from '~/utils/classNames';
<<<<<<< HEAD
import { useEffect, useRef, useState } from 'react';
=======
import { useState, useEffect } from 'react';
>>>>>>> fd07c3bb
import type { TestConnectionResponse } from '~/components/@settings/tabs/data/DataTab';
import { toast } from 'sonner';
<<<<<<< HEAD
import { useDataSourceTypesStore } from '~/lib/stores/dataSourceTypes';
=======
import { BaseSelect } from '~/components/ui/Select';
import {
  type DataSourceOption,
  DATASOURCES,
  DatabaseType,
  SelectDatabaseTypeOptions,
  SingleValueWithTooltip,
} from '~/components/database/SelectDatabaseTypeOptions';
import { parseDatabaseConnectionUrl } from '~/utils/parseDatabaseConnectionUrl';
>>>>>>> fd07c3bb

interface DataSource {
  id: string;
  name: string;
  type: string;
  host: string;
  port: number;
  username: string;
  database: string;
  sslMode: string;
  createdAt: string;
  updatedAt: string;
}

interface DataSourceResponse {
  success: boolean;
  message?: string;
  error?: string;
}

interface EditDataSourceFormProps {
  selectedDataSource: DataSource | null;
  isSubmitting: boolean;
  setIsSubmitting: (isSubmitting: boolean) => void;
  onSuccess: () => void;
  onDelete: () => void;
}

const generateConnectionString = (dataSource: DataSource): string => {
  const sslMode = dataSource.sslMode?.toLowerCase() || 'disable';
  return `postgresql://${dataSource.username}:HIDDEN_PASSWORD@${dataSource.host}:${dataSource.port}/${dataSource.database}?sslmode=${sslMode}`;
};

export default function EditDataSourceForm({
  selectedDataSource,
  isSubmitting,
  setIsSubmitting,
  onSuccess,
  onDelete,
}: EditDataSourceFormProps) {
  const [dbType, setDbType] = useState<DataSourceOption>(
    DATASOURCES.find((ds) => ds.value === 'postgres') || DATASOURCES[0],
  );
  const [connStr, setConnStr] = useState('');
  const [isTestingConnection, setIsTestingConnection] = useState(false);
  const [testResult, setTestResult] = useState<DataSourceResponse | null>(null);
<<<<<<< HEAD
  const formRef = useRef<HTMLDivElement>(null);
  const { types: databaseTypes, fetchTypes, isLoading: isLoadingTypes, error: typesError } = useDataSourceTypesStore();

  useEffect(() => {
    fetchTypes();
  }, [fetchTypes]);

  useEffect(() => {
    if (typesError) {
      toast.error('Failed to load database types');
    }
  }, [typesError]);

  const handleTestConnection = async () => {
    if (!formRef.current) {
      return;
    }
=======
  const [error, setError] = useState<string | null>(null);
  const [showSaveConfirmation, setShowSaveConfirmation] = useState(false);
>>>>>>> fd07c3bb

  // Initialize form data when selectedDataSource changes
  useEffect(() => {
    if (selectedDataSource) {
      if (selectedDataSource.name === 'Sample Database') {
        setDbType(DATASOURCES[0]); // Sample Database
        setConnStr('');
      } else {
        setDbType(DATASOURCES.find((opt) => opt.value === selectedDataSource.type) || DATASOURCES[0]);
        setConnStr(generateConnectionString(selectedDataSource));
      }

      setError(null);
      setTestResult(null);
    }
  }, [selectedDataSource]);

  const handleTestConnection = async () => {
    setIsTestingConnection(true);
    setTestResult(null);
    setError(null);

    try {
      if (dbType.value === DatabaseType.POSTGRES) {
        if (!connStr) {
          setError('Please enter a connection string');
          return;
        }

        const connectionDetails = parseDatabaseConnectionUrl(connStr);

        const formData = new FormData();
        formData.append('id', selectedDataSource?.id || '');
        Object.entries(connectionDetails)
          .filter(([key, value]) => !(key === 'password' && value === 'HIDDEN_PASSWORD'))
          .forEach(([key, value]) => {
            formData.append(key, value?.toString() || '');
          });

        const response = await fetch('/api/data-sources/edit/testing', {
          method: 'POST',
          body: formData,
        });

        const data = (await response.json()) as TestConnectionResponse;
        setTestResult(data);
      }
    } catch (error) {
      setTestResult({
        success: false,
        message:
          error instanceof Error ? error.message : String(error) || 'Failed to test connection. Please try again.',
      });
    } finally {
      setIsTestingConnection(false);
    }
  };

  const handleSaveConfirm = async () => {
    if (dbType.value === DatabaseType.SAMPLE) {
      setError('Cannot edit sample database');
      setTestResult(null);

      return;
    }

    if (!connStr) {
      setError('Please enter a connection string');
      setTestResult(null);

      return;
    }

    setIsSubmitting(true);
    setError(null);
    setTestResult(null);
    setShowSaveConfirmation(false);

    try {
      const connectionDetails = parseDatabaseConnectionUrl(connStr);

      const formData = new FormData();
      formData.append('name', connectionDetails.database || '');
      formData.append('type', connectionDetails.type);
      formData.append('host', connectionDetails.host || '');
      formData.append('port', connectionDetails.port.toString());
      formData.append('username', connectionDetails.username || '');
      formData.append('database', connectionDetails.database || '');
      formData.append('sslMode', connectionDetails.sslMode);

      // Only include the password if it was actually changed
      if (!connStr.includes('HIDDEN_PASSWORD')) {
        formData.append('password', connectionDetails.password || '');
      }

      const response = await fetch(`/api/data-sources/${selectedDataSource?.id}`, {
        method: 'PUT',
        body: formData,
      });

      const data = await response.json<DataSourceResponse>();

      if (data.success) {
        toast.success('Data source updated successfully');
        onSuccess();
      } else {
        const message = data.message || 'Failed to update data source';
        toast.error(message);
      }
    } catch (error) {
      const message =
        error instanceof Error ? error.message : String(error) || 'Failed to update data source. Please try again.';
      setError(message);
      setTestResult(null);
    } finally {
      setIsSubmitting(false);
    }
  };

  const handleSubmit = async (e: React.MouseEvent<HTMLButtonElement>) => {
    e.preventDefault();
    setShowSaveConfirmation(true);
  };

  if (!selectedDataSource) {
    return null;
  }

  return (
    <div className="space-y-6">
      <div className="space-y-4">
        <div className="space-y-4">
<<<<<<< HEAD
          <div>
            <label className="block text-sm font-medium text-liblab-elements-textSecondary mb-2">Name</label>
            <input
              type="text"
              name="name"
              required
              defaultValue={selectedDataSource.name}
              disabled={isSubmitting}
              className={classNames(
                'w-full px-4 py-2.5 bg-[#F5F5F5] dark:bg-gray-700 border rounded-lg',
                'text-liblab-elements-textPrimary placeholder-liblab-elements-textTertiary text-base',
                'border-[#E5E5E5] dark:border-[#1A1A1A] rounded-lg',
                'focus:ring-2 focus:ring-accent-500/50 focus:border-accent-500',
                'transition-all duration-200',
                'disabled:opacity-50 disabled:cursor-not-allowed',
              )}
              placeholder="Enter a name for your data source"
            />
          </div>
          <div>
            <label className="block text-sm font-medium text-liblab-elements-textSecondary mb-2">Type</label>
            <select
              name="type"
              required
              defaultValue={selectedDataSource.type}
              disabled={isSubmitting || isLoadingTypes}
              className={classNames(
                'w-full px-4 py-2.5 bg-[#F5F5F5] dark:bg-gray-700 border rounded-lg',
                'text-liblab-elements-textPrimary placeholder-liblab-elements-textTertiary text-base',
                'border-[#E5E5E5] dark:border-[#1A1A1A] rounded-lg',
                'focus:ring-2 focus:ring-accent-500/50 focus:border-accent-500',
                'transition-all duration-200',
                'disabled:opacity-50 disabled:cursor-not-allowed',
              )}
            >
              {databaseTypes.map((type) => (
                <option key={type.value} value={type.value}>
                  {type.label}
                </option>
              ))}
            </select>
          </div>
          <div>
            <label className="block text-sm font-medium text-liblab-elements-textSecondary mb-2">Host</label>
            <input
              type="text"
              name="host"
              required
              defaultValue={selectedDataSource.host}
              disabled={isSubmitting}
              className={classNames(
                'w-full px-4 py-2.5 bg-[#F5F5F5] dark:bg-gray-700 border rounded-lg',
                'text-liblab-elements-textPrimary placeholder-liblab-elements-textTertiary text-base',
                'border-[#E5E5E5] dark:border-[#1A1A1A] rounded-lg',
                'focus:ring-2 focus:ring-accent-500/50 focus:border-accent-500',
                'transition-all duration-200',
                'disabled:opacity-50 disabled:cursor-not-allowed',
              )}
              placeholder="Enter the database host"
            />
          </div>
          <div>
            <label className="block text-sm font-medium text-liblab-elements-textSecondary mb-2">Port</label>
            <input
              type="number"
              name="port"
              required
              defaultValue={selectedDataSource.port}
              disabled={isSubmitting}
              className={classNames(
                'w-full px-4 py-2.5 bg-[#F5F5F5] dark:bg-gray-700 border rounded-lg',
                'text-liblab-elements-textPrimary placeholder-liblab-elements-textTertiary text-base',
                'border-[#E5E5E5] dark:border-[#1A1A1A] rounded-lg',
                'focus:ring-2 focus:ring-accent-500/50 focus:border-accent-500',
                'transition-all duration-200',
                'disabled:opacity-50 disabled:cursor-not-allowed',
              )}
              placeholder="Enter the database port"
            />
          </div>
          <div>
            <label className="block text-sm font-medium text-liblab-elements-textSecondary mb-2">Database</label>
            <input
              type="text"
              name="database"
              required
              defaultValue={selectedDataSource.database}
              disabled={isSubmitting}
              className={classNames(
                'w-full px-4 py-2.5 bg-[#F5F5F5] dark:bg-gray-700 border rounded-lg',
                'text-liblab-elements-textPrimary placeholder-liblab-elements-textTertiary text-base',
                'border-[#E5E5E5] dark:border-[#1A1A1A] rounded-lg',
                'focus:ring-2 focus:ring-accent-500/50 focus:border-accent-500',
                'transition-all duration-200',
                'disabled:opacity-50 disabled:cursor-not-allowed',
              )}
              placeholder="Enter the database name"
            />
          </div>
          <div>
            <label className="block text-sm font-medium text-liblab-elements-textSecondary mb-2">Username</label>
            <input
              type="text"
              name="username"
              required
              defaultValue={selectedDataSource.username}
              disabled={isSubmitting}
              className={classNames(
                'w-full px-4 py-2.5 bg-[#F5F5F5] dark:bg-gray-700 border rounded-lg',
                'text-liblab-elements-textPrimary placeholder-liblab-elements-textTertiary text-base',
                'border-[#E5E5E5] dark:border-[#1A1A1A] rounded-lg',
                'focus:ring-2 focus:ring-accent-500/50 focus:border-accent-500',
                'transition-all duration-200',
                'disabled:opacity-50 disabled:cursor-not-allowed',
              )}
              placeholder="Enter the database username"
            />
          </div>
          <div>
            <label className="block text-sm font-medium text-liblab-elements-textSecondary mb-2">Password</label>
            <input
              type="password"
              name="password"
              placeholder="Leave blank to keep current password"
              disabled={isSubmitting}
              className={classNames(
                'w-full px-4 py-2.5 bg-[#F5F5F5] dark:bg-gray-700 border rounded-lg',
                'text-liblab-elements-textPrimary placeholder-liblab-elements-textTertiary text-base',
                'border-[#E5E5E5] dark:border-[#1A1A1A] rounded-lg',
                'focus:ring-2 focus:ring-accent-500/50 focus:border-accent-500',
                'transition-all duration-200',
                'disabled:opacity-50 disabled:cursor-not-allowed',
              )}
            />
          </div>
          <div>
            <label className="block text-sm font-medium text-liblab-elements-textSecondary mb-2">SSL Mode</label>
            <select
              name="sslMode"
              required
              defaultValue={selectedDataSource.sslMode}
              disabled={isSubmitting}
              className={classNames(
                'w-full px-4 py-2.5 bg-[#F5F5F5] dark:bg-gray-700 border rounded-lg',
                'text-liblab-elements-textPrimary placeholder-liblab-elements-textTertiary text-base',
                'border-[#E5E5E5] dark:border-[#1A1A1A] rounded-lg',
                'focus:ring-2 focus:ring-accent-500/50 focus:border-accent-500',
                'transition-all duration-200',
                'disabled:opacity-50 disabled:cursor-not-allowed',
              )}
            >
              <option value="DISABLE">Disable</option>
              <option value="ALLOW">Allow</option>
              <option value="PREFER">Prefer</option>
              <option value="REQUIRE">Require</option>
              <option value="VERIFY_CA" disabled>
                Verify CA (Coming Soon)
              </option>
              <option value="VERIFY_FULL" disabled>
                Verify Full (Coming Soon)
              </option>
            </select>
=======
          <div className="flex gap-2 mb-6 items-end">
            <div className="min-w-[160px] flex-1">
              <label className="mb-3 block text-sm font-medium text-liblab-elements-textSecondary">Data source</label>
              <BaseSelect
                value={dbType}
                onChange={(value) => {
                  const newDbType = value as DataSourceOption;
                  setDbType(newDbType);
                  setError(null);
                  setTestResult(null);
                }}
                options={DATASOURCES.filter((opt) => opt.available)}
                width="100%"
                minWidth="100%"
                isSearchable={false}
                components={{
                  MenuList: SelectDatabaseTypeOptions,
                  SingleValue: SingleValueWithTooltip,
                }}
              />
            </div>
>>>>>>> fd07c3bb
          </div>

          {dbType.value === DatabaseType.POSTGRES && (
            <div>
              <label className="mb-3 block text-sm font-medium text-liblab-elements-textSecondary">
                Connection String
              </label>
              <div className="relative">
                <input
                  type="text"
                  value={connStr}
                  onChange={(e) => setConnStr(e.target.value)}
                  disabled={isSubmitting}
                  className={classNames(
                    'w-full px-4 py-2.5 pr-12 bg-[#F5F5F5] dark:bg-gray-700 border rounded-lg',
                    'text-liblab-elements-textPrimary placeholder-liblab-elements-textTertiary text-base',
                    'border-[#E5E5E5] dark:border-[#1A1A1A] rounded-lg',
                    'focus:ring-2 focus:ring-accent-500/50 focus:border-accent-500',
                    'transition-all duration-200',
                    'disabled:opacity-50 disabled:cursor-not-allowed',
                  )}
                  placeholder="postgresql://username:password@host:port/database"
                />
              </div>
              <label className="mb-3 block !text-[13px] text-liblab-elements-textSecondary mt-2">
                e.g. postgresql://username:password@host:port/database <br />
                By changing the HIDDEN_PASSWORD placeholder, you actually change the password.
              </label>
            </div>
          )}

          {dbType.value === DatabaseType.SAMPLE && (
            <div className="p-3 rounded-lg bg-blue-500/5 border border-blue-500/20">
              <div className="flex items-center gap-2">
                <div className="i-ph:info w-5 h-5 text-blue-500" />
                <p className="text-sm text-blue-600 dark:text-blue-400">
                  Sample database cannot be edited. Delete and create a new one if needed.
                </p>
              </div>
            </div>
          )}

          {/* Show error state only if there's no test result, or show test result error */}
          {error && !testResult && (
            <div className="p-3 rounded-lg bg-red-500/5 border border-red-500/20">
              <div className="flex items-center gap-2">
                <div className="i-ph:x-circle w-5 h-5 text-red-500" />
                <p className="text-sm text-red-600 dark:text-red-400">{error}</p>
              </div>
            </div>
          )}

          {testResult && (
            <div
              className={`p-3 rounded-lg ${
                testResult.success
                  ? 'bg-green-500/5 border border-green-500/20'
                  : 'bg-red-500/5 border border-red-500/20'
              }`}
            >
              <div className="flex items-center gap-2">
                <div
                  className={`i-ph:${
                    testResult.success ? 'check-circle' : 'x-circle'
                  } w-5 h-5 ${testResult.success ? 'text-green-500' : 'text-red-500'}`}
                />
                <p
                  className={`text-sm ${
                    testResult.success ? 'text-green-600 dark:text-green-400' : 'text-red-600 dark:text-red-400'
                  }`}
                >
                  {testResult.message}
                </p>
              </div>
            </div>
          )}
        </div>

        <div className="pt-4 border-t border-[#E5E5E5] dark:border-[#1A1A1A]">
          <div className="flex items-center justify-between">
            <div className="flex items-center gap-4">
              {dbType.value === DatabaseType.POSTGRES && (
                <button
                  type="button"
                  onClick={async (e) => {
                    e.preventDefault();
                    await handleTestConnection();
                  }}
                  disabled={isTestingConnection || isSubmitting || !connStr}
                  className={classNames(
                    'inline-flex items-center gap-2 px-4 py-2 text-sm font-medium rounded-lg transition-colors',
                    'bg-blue-500 hover:bg-blue-600',
                    'text-gray-950 dark:text-gray-950',
                    'disabled:opacity-50 disabled:cursor-not-allowed',
                  )}
                >
                  {isTestingConnection ? (
                    <>
                      <div className="i-ph:spinner animate-spin" />
                      <span>Testing...</span>
                    </>
                  ) : (
                    <>
                      <div className="i-ph:plug-fill" />
                      <span>Test Connection</span>
                    </>
                  )}
                </button>
              )}
            </div>
            <div className="flex items-center gap-3">
              <button
                type="button"
                onClick={onDelete}
                disabled={isSubmitting}
                className={classNames(
                  'inline-flex items-center gap-2 px-4 py-2 text-sm font-medium rounded-lg transition-colors',
                  'bg-red-500 hover:bg-red-600',
                  'text-white',
                  'disabled:opacity-50 disabled:cursor-not-allowed',
                )}
              >
                <div className="i-ph:trash-bold" />
                <span>Delete</span>
              </button>
              <button
                type="button"
                onClick={handleSubmit}
                disabled={
                  isSubmitting ||
                  dbType.value === DatabaseType.SAMPLE ||
                  (dbType.value === DatabaseType.POSTGRES && !connStr)
                }
                className={classNames(
                  'inline-flex items-center gap-2 px-4 py-2 text-sm font-medium rounded-lg transition-colors',
                  'bg-accent-500 hover:bg-accent-600',
                  'text-gray-950 dark:text-gray-950',
                  'disabled:opacity-50 disabled:cursor-not-allowed',
                )}
              >
                {isSubmitting ? (
                  <>
                    <div className="i-ph:spinner animate-spin" />
                    <span>Saving...</span>
                  </>
                ) : (
                  <>
                    <div className="i-ph:floppy-disk" />
                    <span>Save Changes</span>
                  </>
                )}
              </button>
            </div>
          </div>
        </div>
      </div>

      {/* Save Confirmation Modal */}
      {showSaveConfirmation && (
        <div className="fixed inset-0 bg-black bg-opacity-50 flex items-center justify-center z-50">
          <div className="bg-white dark:bg-gray-800 rounded-lg p-6 max-w-md w-full mx-4">
            <div className="flex items-center gap-3 mb-4">
              <div className="i-ph:warning-circle w-6 h-6 text-amber-500" />
              <h3 className="text-lg font-semibold text-liblab-elements-textPrimary">Confirm Save Changes</h3>
            </div>
            <p className="text-sm text-liblab-elements-textSecondary mb-6">
              Are you sure you want to save these changes to the data source? This action will update the connection
              settings
              {!connStr.includes('HIDDEN_PASSWORD') ? ' and the password' : ''}.
            </p>
            <div className="flex items-center justify-end gap-3">
              <button
                type="button"
                onClick={() => setShowSaveConfirmation(false)}
                disabled={isSubmitting}
                className={classNames(
                  'px-4 py-2 text-sm font-medium rounded-lg transition-colors',
                  'bg-gray-200 hover:bg-gray-300 dark:bg-gray-600 dark:hover:bg-gray-500',
                  'text-gray-700 dark:text-gray-200',
                  'disabled:opacity-50 disabled:cursor-not-allowed',
                )}
              >
                Cancel
              </button>
              <button
                type="button"
                onClick={handleSaveConfirm}
                disabled={isSubmitting}
                className={classNames(
                  'px-4 py-2 text-sm font-medium rounded-lg transition-colors',
                  'bg-accent-500 hover:bg-accent-600',
                  'text-gray-950 dark:text-gray-950',
                  'disabled:opacity-50 disabled:cursor-not-allowed',
                )}
              >
                {isSubmitting ? 'Saving...' : 'Save Changes'}
              </button>
            </div>
          </div>
        </div>
      )}
    </div>
  );
}<|MERGE_RESOLUTION|>--- conflicted
+++ resolved
@@ -1,24 +1,17 @@
 import { classNames } from '~/utils/classNames';
-<<<<<<< HEAD
-import { useEffect, useRef, useState } from 'react';
-=======
-import { useState, useEffect } from 'react';
->>>>>>> fd07c3bb
+import { useEffect, useState } from 'react';
 import type { TestConnectionResponse } from '~/components/@settings/tabs/data/DataTab';
 import { toast } from 'sonner';
-<<<<<<< HEAD
 import { useDataSourceTypesStore } from '~/lib/stores/dataSourceTypes';
-=======
 import { BaseSelect } from '~/components/ui/Select';
 import {
+  DatabaseType,
   type DataSourceOption,
   DATASOURCES,
-  DatabaseType,
   SelectDatabaseTypeOptions,
   SingleValueWithTooltip,
 } from '~/components/database/SelectDatabaseTypeOptions';
 import { parseDatabaseConnectionUrl } from '~/utils/parseDatabaseConnectionUrl';
->>>>>>> fd07c3bb
 
 interface DataSource {
   id: string;
@@ -51,6 +44,8 @@
   const sslMode = dataSource.sslMode?.toLowerCase() || 'disable';
   return `postgresql://${dataSource.username}:HIDDEN_PASSWORD@${dataSource.host}:${dataSource.port}/${dataSource.database}?sslmode=${sslMode}`;
 };
+
+console.log(generateConnectionString, 'TODO');
 
 export default function EditDataSourceForm({
   selectedDataSource,
@@ -65,9 +60,9 @@
   const [connStr, setConnStr] = useState('');
   const [isTestingConnection, setIsTestingConnection] = useState(false);
   const [testResult, setTestResult] = useState<DataSourceResponse | null>(null);
-<<<<<<< HEAD
-  const formRef = useRef<HTMLDivElement>(null);
-  const { types: databaseTypes, fetchTypes, isLoading: isLoadingTypes, error: typesError } = useDataSourceTypesStore();
+  const [error, setError] = useState<string | null>(null);
+  const [showSaveConfirmation, setShowSaveConfirmation] = useState(false);
+  const { types: databaseTypes, fetchTypes, error: typesError } = useDataSourceTypesStore();
 
   useEffect(() => {
     fetchTypes();
@@ -78,31 +73,6 @@
       toast.error('Failed to load database types');
     }
   }, [typesError]);
-
-  const handleTestConnection = async () => {
-    if (!formRef.current) {
-      return;
-    }
-=======
-  const [error, setError] = useState<string | null>(null);
-  const [showSaveConfirmation, setShowSaveConfirmation] = useState(false);
->>>>>>> fd07c3bb
-
-  // Initialize form data when selectedDataSource changes
-  useEffect(() => {
-    if (selectedDataSource) {
-      if (selectedDataSource.name === 'Sample Database') {
-        setDbType(DATASOURCES[0]); // Sample Database
-        setConnStr('');
-      } else {
-        setDbType(DATASOURCES.find((opt) => opt.value === selectedDataSource.type) || DATASOURCES[0]);
-        setConnStr(generateConnectionString(selectedDataSource));
-      }
-
-      setError(null);
-      setTestResult(null);
-    }
-  }, [selectedDataSource]);
 
   const handleTestConnection = async () => {
     setIsTestingConnection(true);
@@ -219,170 +189,6 @@
     <div className="space-y-6">
       <div className="space-y-4">
         <div className="space-y-4">
-<<<<<<< HEAD
-          <div>
-            <label className="block text-sm font-medium text-liblab-elements-textSecondary mb-2">Name</label>
-            <input
-              type="text"
-              name="name"
-              required
-              defaultValue={selectedDataSource.name}
-              disabled={isSubmitting}
-              className={classNames(
-                'w-full px-4 py-2.5 bg-[#F5F5F5] dark:bg-gray-700 border rounded-lg',
-                'text-liblab-elements-textPrimary placeholder-liblab-elements-textTertiary text-base',
-                'border-[#E5E5E5] dark:border-[#1A1A1A] rounded-lg',
-                'focus:ring-2 focus:ring-accent-500/50 focus:border-accent-500',
-                'transition-all duration-200',
-                'disabled:opacity-50 disabled:cursor-not-allowed',
-              )}
-              placeholder="Enter a name for your data source"
-            />
-          </div>
-          <div>
-            <label className="block text-sm font-medium text-liblab-elements-textSecondary mb-2">Type</label>
-            <select
-              name="type"
-              required
-              defaultValue={selectedDataSource.type}
-              disabled={isSubmitting || isLoadingTypes}
-              className={classNames(
-                'w-full px-4 py-2.5 bg-[#F5F5F5] dark:bg-gray-700 border rounded-lg',
-                'text-liblab-elements-textPrimary placeholder-liblab-elements-textTertiary text-base',
-                'border-[#E5E5E5] dark:border-[#1A1A1A] rounded-lg',
-                'focus:ring-2 focus:ring-accent-500/50 focus:border-accent-500',
-                'transition-all duration-200',
-                'disabled:opacity-50 disabled:cursor-not-allowed',
-              )}
-            >
-              {databaseTypes.map((type) => (
-                <option key={type.value} value={type.value}>
-                  {type.label}
-                </option>
-              ))}
-            </select>
-          </div>
-          <div>
-            <label className="block text-sm font-medium text-liblab-elements-textSecondary mb-2">Host</label>
-            <input
-              type="text"
-              name="host"
-              required
-              defaultValue={selectedDataSource.host}
-              disabled={isSubmitting}
-              className={classNames(
-                'w-full px-4 py-2.5 bg-[#F5F5F5] dark:bg-gray-700 border rounded-lg',
-                'text-liblab-elements-textPrimary placeholder-liblab-elements-textTertiary text-base',
-                'border-[#E5E5E5] dark:border-[#1A1A1A] rounded-lg',
-                'focus:ring-2 focus:ring-accent-500/50 focus:border-accent-500',
-                'transition-all duration-200',
-                'disabled:opacity-50 disabled:cursor-not-allowed',
-              )}
-              placeholder="Enter the database host"
-            />
-          </div>
-          <div>
-            <label className="block text-sm font-medium text-liblab-elements-textSecondary mb-2">Port</label>
-            <input
-              type="number"
-              name="port"
-              required
-              defaultValue={selectedDataSource.port}
-              disabled={isSubmitting}
-              className={classNames(
-                'w-full px-4 py-2.5 bg-[#F5F5F5] dark:bg-gray-700 border rounded-lg',
-                'text-liblab-elements-textPrimary placeholder-liblab-elements-textTertiary text-base',
-                'border-[#E5E5E5] dark:border-[#1A1A1A] rounded-lg',
-                'focus:ring-2 focus:ring-accent-500/50 focus:border-accent-500',
-                'transition-all duration-200',
-                'disabled:opacity-50 disabled:cursor-not-allowed',
-              )}
-              placeholder="Enter the database port"
-            />
-          </div>
-          <div>
-            <label className="block text-sm font-medium text-liblab-elements-textSecondary mb-2">Database</label>
-            <input
-              type="text"
-              name="database"
-              required
-              defaultValue={selectedDataSource.database}
-              disabled={isSubmitting}
-              className={classNames(
-                'w-full px-4 py-2.5 bg-[#F5F5F5] dark:bg-gray-700 border rounded-lg',
-                'text-liblab-elements-textPrimary placeholder-liblab-elements-textTertiary text-base',
-                'border-[#E5E5E5] dark:border-[#1A1A1A] rounded-lg',
-                'focus:ring-2 focus:ring-accent-500/50 focus:border-accent-500',
-                'transition-all duration-200',
-                'disabled:opacity-50 disabled:cursor-not-allowed',
-              )}
-              placeholder="Enter the database name"
-            />
-          </div>
-          <div>
-            <label className="block text-sm font-medium text-liblab-elements-textSecondary mb-2">Username</label>
-            <input
-              type="text"
-              name="username"
-              required
-              defaultValue={selectedDataSource.username}
-              disabled={isSubmitting}
-              className={classNames(
-                'w-full px-4 py-2.5 bg-[#F5F5F5] dark:bg-gray-700 border rounded-lg',
-                'text-liblab-elements-textPrimary placeholder-liblab-elements-textTertiary text-base',
-                'border-[#E5E5E5] dark:border-[#1A1A1A] rounded-lg',
-                'focus:ring-2 focus:ring-accent-500/50 focus:border-accent-500',
-                'transition-all duration-200',
-                'disabled:opacity-50 disabled:cursor-not-allowed',
-              )}
-              placeholder="Enter the database username"
-            />
-          </div>
-          <div>
-            <label className="block text-sm font-medium text-liblab-elements-textSecondary mb-2">Password</label>
-            <input
-              type="password"
-              name="password"
-              placeholder="Leave blank to keep current password"
-              disabled={isSubmitting}
-              className={classNames(
-                'w-full px-4 py-2.5 bg-[#F5F5F5] dark:bg-gray-700 border rounded-lg',
-                'text-liblab-elements-textPrimary placeholder-liblab-elements-textTertiary text-base',
-                'border-[#E5E5E5] dark:border-[#1A1A1A] rounded-lg',
-                'focus:ring-2 focus:ring-accent-500/50 focus:border-accent-500',
-                'transition-all duration-200',
-                'disabled:opacity-50 disabled:cursor-not-allowed',
-              )}
-            />
-          </div>
-          <div>
-            <label className="block text-sm font-medium text-liblab-elements-textSecondary mb-2">SSL Mode</label>
-            <select
-              name="sslMode"
-              required
-              defaultValue={selectedDataSource.sslMode}
-              disabled={isSubmitting}
-              className={classNames(
-                'w-full px-4 py-2.5 bg-[#F5F5F5] dark:bg-gray-700 border rounded-lg',
-                'text-liblab-elements-textPrimary placeholder-liblab-elements-textTertiary text-base',
-                'border-[#E5E5E5] dark:border-[#1A1A1A] rounded-lg',
-                'focus:ring-2 focus:ring-accent-500/50 focus:border-accent-500',
-                'transition-all duration-200',
-                'disabled:opacity-50 disabled:cursor-not-allowed',
-              )}
-            >
-              <option value="DISABLE">Disable</option>
-              <option value="ALLOW">Allow</option>
-              <option value="PREFER">Prefer</option>
-              <option value="REQUIRE">Require</option>
-              <option value="VERIFY_CA" disabled>
-                Verify CA (Coming Soon)
-              </option>
-              <option value="VERIFY_FULL" disabled>
-                Verify Full (Coming Soon)
-              </option>
-            </select>
-=======
           <div className="flex gap-2 mb-6 items-end">
             <div className="min-w-[160px] flex-1">
               <label className="mb-3 block text-sm font-medium text-liblab-elements-textSecondary">Data source</label>
@@ -394,7 +200,7 @@
                   setError(null);
                   setTestResult(null);
                 }}
-                options={DATASOURCES.filter((opt) => opt.available)}
+                options={databaseTypes}
                 width="100%"
                 minWidth="100%"
                 isSearchable={false}
@@ -404,7 +210,6 @@
                 }}
               />
             </div>
->>>>>>> fd07c3bb
           </div>
 
           {dbType.value === DatabaseType.POSTGRES && (
