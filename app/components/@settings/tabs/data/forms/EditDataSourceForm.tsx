import { classNames } from '~/utils/classNames';
import { useEffect, useState } from 'react';
import { AlertTriangle, CheckCircle, Eye, EyeOff, Info, Loader2, Plug, Save, Trash2, XCircle } from 'lucide-react';
import type { TestConnectionResponse } from '~/components/@settings/tabs/data/DataTab';
import { toast } from 'sonner';
import { BaseSelect } from '~/components/ui/Select';
import { SelectDatabaseTypeOptions, SingleValueWithTooltip } from '~/components/database/SelectDatabaseTypeOptions';
import {
  type DataSourceOption,
  DEFAULT_DATA_SOURCES,
  SAMPLE_DATABASE,
  useDataSourceTypesPlugin,
} from '~/lib/hooks/plugins/useDataSourceTypesPlugin';
import type { EnvironmentDataSource } from '~/lib/stores/environmentDataSources';
import { getDataSourceProperties } from '~/components/@settings/utils/data-sources';
import type { DataSourcePropertyDescriptor } from '@liblab/data-access/utils/types';
import ResourceAccessMembers from '~/components/@settings/shared/components/ResourceAccessMembers';

interface DataSourceResponse {
  success: boolean;
  message?: string;
  error?: string;
}

interface Environment {
  id: string;
  name: string;
  description?: string;
}

interface EnvironmentOption {
  label: string;
  value: string;
  description?: string;
}

interface EnvironmentsResponse {
  success: boolean;
  environments: Environment[];
  error?: string;
}

interface EditDataSourceFormProps {
  selectedDataSource: EnvironmentDataSource | null;
  isSubmitting: boolean;
  setIsSubmitting: (isSubmitting: boolean) => void;
  onSuccess: () => void;
  onDelete: () => void;
<<<<<<< HEAD
  onInvite: () => void;
=======
  onAddMembers: () => void;
>>>>>>> 295501e9
}

export default function EditDataSourceForm({
  selectedDataSource,
  isSubmitting,
  setIsSubmitting,
  onSuccess,
  onDelete,
  onAddMembers,
}: EditDataSourceFormProps) {
  const { availableDataSourceOptions } = useDataSourceTypesPlugin();

  const [dbType, setDbType] = useState<DataSourceOption>({} as DataSourceOption);
  const [dbName, setDbName] = useState('');
  const [propertyValues, setPropertyValues] = useState<Record<string, string>>({});
  const [selectedEnvironment, setSelectedEnvironment] = useState<EnvironmentOption | null>(null);
  const [environmentOptions, setEnvironmentOptions] = useState<EnvironmentOption[]>([]);
  const [isLoadingEnvironments, setIsLoadingEnvironments] = useState(true);
  const [isTestingConnection, setIsTestingConnection] = useState(false);
  const [testResult, setTestResult] = useState<DataSourceResponse | null>(null);
  const [error, setError] = useState<string | null>(null);
  const [showSaveConfirmation, setShowSaveConfirmation] = useState(false);
  const [showSensitiveInput, setShowSensitiveInput] = useState(false);

  // Fetch environments on component mount
  useEffect(() => {
    const fetchEnvironments = async () => {
      try {
        const response = await fetch('/api/environments');
        const result: EnvironmentsResponse = await response.json();

        if (result.success) {
          // Transform environments to options
          const options: EnvironmentOption[] = result.environments.map((env) => ({
            label: env.name,
            value: env.id,
            description: env.description || undefined,
          }));
          setEnvironmentOptions(options);

          // Auto-select first environment if available
          if (!selectedEnvironment && options.length > 0) {
            setSelectedEnvironment((previouslySelectedEnvironment) => previouslySelectedEnvironment || options[0]);
          }
        } else {
          setError(result.error || 'Failed to fetch environments');
        }
      } catch (error) {
        setError('Failed to fetch environments');
        console.error('Error fetching environments:', error);
      } finally {
        setIsLoadingEnvironments(false);
      }
    };

    fetchEnvironments();
  }, []);

  useEffect(() => {
    if (!selectedDataSource) {
      return;
    }

    // Set the current environment from the selected data source
    const currentEnvironment: EnvironmentOption = {
      label: selectedDataSource.environment.name,
      value: selectedDataSource.environment.id,
      description: selectedDataSource.environment.description || undefined,
    };

    setSelectedEnvironment(currentEnvironment);

    if (selectedDataSource.dataSource.name === 'Sample Database') {
      setDbType(DEFAULT_DATA_SOURCES[0]);
      setDbName('');
      setPropertyValues({});
    } else {
      // For non-sample databases, we need to get the connection string from the API
      // since it's not stored in the EnvironmentDataSource object
      // This will be handled when we need to update the data source

      setDbName(selectedDataSource.dataSource.name);

      getDataSourceProperties(selectedDataSource.dataSource.id, currentEnvironment.value).then((properties) => {
        const matchingOption = availableDataSourceOptions.find(
          (opt) => opt.value === selectedDataSource.dataSource.type.toLowerCase(),
        );

        setDbType(matchingOption || DEFAULT_DATA_SOURCES[0]);
        setDbName(selectedDataSource.dataSource.name);

        setPropertyValues(properties.reduce((acc, prop) => ({ ...acc, [prop.type]: prop.value }), {}));
      });
    }

    setError(null);
    setTestResult(null);
  }, [selectedDataSource?.dataSourceId, selectedDataSource?.dataSource.name, selectedDataSource?.environment]);

  const handlePropertyChange = (propertyLabel: string, value: string) => {
    setPropertyValues((prev) => ({
      ...prev,
      [propertyLabel]: value,
    }));
  };

  const handleTestConnection = async () => {
    setIsTestingConnection(true);
    setTestResult(null);
    setError(null);

    try {
      if (dbType.value !== SAMPLE_DATABASE) {
        if (!dbType.properties || dbType.properties.length === 0) {
          setTestResult({
            success: true,
            message: 'No connection testing required for this data source type.',
          });
          return;
        }

        const hasAllRequiredProperties = dbType.properties.every((prop) => {
          const value = propertyValues[prop.label];
          return value && value.trim() !== '';
        });

        if (!hasAllRequiredProperties) {
          setError('Please fill in all required fields');
          return;
        }

        if (!selectedEnvironment) {
          setError('Please select an environment');
          return;
        }

        const formData = new FormData();
        formData.append('type', dbType.type || dbType.value.toUpperCase());

        const properties = dbType.properties.map((prop) => ({
          type: prop.type,
          value: propertyValues[prop.label] || '',
        }));
        formData.append('properties', JSON.stringify(properties));

        const response = await fetch('/api/data-sources/testing', {
          method: 'POST',
          body: formData,
        });

        const data = (await response.json()) as TestConnectionResponse;
        setTestResult(data);
      }
    } catch (error) {
      setTestResult({
        success: false,
        message:
          error instanceof Error ? error.message : String(error) || 'Failed to test connection. Please try again.',
      });
    } finally {
      setIsTestingConnection(false);
    }
  };

  const handleSaveConfirm = async () => {
    if (dbType.value === SAMPLE_DATABASE) {
      setError('Cannot edit sample database');
      setTestResult(null);

      return;
    }

    if (!dbName) {
      setError('Please enter the data source name');
      setTestResult(null);

      return;
    }

    if (dbType.properties && dbType.properties.length > 0) {
      const hasAllRequiredProperties = dbType.properties.every((prop) => {
        const value = propertyValues[prop.label];
        return value && value.trim() !== '';
      });

      if (!hasAllRequiredProperties) {
        setError('Please fill in all required fields');
        setTestResult(null);

        return;
      }
    }

    if (!selectedEnvironment) {
      setError('Please select an environment');
      setTestResult(null);

      return;
    }

    setIsSubmitting(true);
    setError(null);
    setTestResult(null);
    setShowSaveConfirmation(false);

    try {
      const formData = new FormData();
      formData.append('name', dbName);
      formData.append('type', dbType.type || dbType.value.toUpperCase());

      const properties = dbType.properties.map((prop) => ({
        type: prop.type,
        value: propertyValues[prop.label] || '',
      }));
      formData.append('properties', JSON.stringify(properties));

      const response = await fetch(
        `/api/data-sources/${selectedDataSource?.dataSourceId}?environmentId=${selectedEnvironment.value}`,
        {
          method: 'PUT',
          body: formData,
        },
      );

      const data = await response.json<DataSourceResponse>();

      if (data.success) {
        toast.success('Data source updated successfully');
        onSuccess();
      } else {
        const message = data.error || 'Failed to update data source';
        toast.error(message);
      }
    } catch (error) {
      const message =
        error instanceof Error ? error.message : String(error) || 'Failed to update data source. Please try again.';
      setError(message);
      setTestResult(null);
    } finally {
      setIsSubmitting(false);
    }
  };

  const handleSubmit = async (e: React.MouseEvent<HTMLButtonElement>) => {
    e.preventDefault();
    setShowSaveConfirmation(true);
  };

  const isFormDisabled =
    isTestingConnection ||
    !selectedEnvironment ||
    isSubmitting ||
    !dbType?.properties?.every((prop) => propertyValues?.[prop.type]);

  if (!selectedDataSource) {
    return null;
  }

  return (
    <div className="space-y-6">
      <div className="space-y-4">
        <div className="space-y-4">
          <div className="flex gap-2 mb-6 items-end">
            <div className="min-w-[160px] flex-1">
              <label className="mb-3 block text-sm font-medium text-secondary">Data source</label>
              <BaseSelect
                value={dbType}
                onChange={(value) => {
                  if ((value as DataSourceOption).status !== 'available') {
                    return;
                  }

                  const newDbType = value as DataSourceOption;
                  setDbType(newDbType);
                  setError(null);
                  setTestResult(null);
                  setPropertyValues({});
                }}
                options={availableDataSourceOptions}
                width="100%"
                minWidth="100%"
                isSearchable={false}
                menuPlacement="bottom"
                components={{
                  MenuList: SelectDatabaseTypeOptions,
                  SingleValue: SingleValueWithTooltip,
                }}
              />
            </div>
          </div>

          <div className="mb-6">
            <label className="mb-3 block text-sm font-medium text-secondary">Environment</label>
            <BaseSelect
              value={selectedEnvironment}
              onChange={(value: EnvironmentOption | null) => {
                setSelectedEnvironment(value);
                setError(null);
                setTestResult(null);
              }}
              options={environmentOptions}
              placeholder={isLoadingEnvironments ? 'Loading environments...' : 'Select environment'}
              isDisabled={isLoadingEnvironments}
              width="100%"
              minWidth="100%"
              isSearchable={false}
            />
            {selectedEnvironment?.description && (
              <div className="text-gray-400 text-sm mt-2">{selectedEnvironment.description}</div>
            )}
          </div>

          {dbType.value !== SAMPLE_DATABASE && (
            <>
              <div>
                <label className="mb-3 block text-sm font-medium text-secondary">Data Source Name</label>
                <input
                  type="text"
                  value={dbName}
                  onChange={(e) => setDbName(e.target.value)}
                  disabled={isSubmitting}
                  className={classNames(
                    'w-full px-4 py-2.5 bg-[#F5F5F5] dark:bg-gray-700 border rounded-lg',
                    'text-primary placeholder-tertiary text-base',
                    'border-[#E5E5E5] dark:border-[#1A1A1A] rounded-lg',
                    'focus:ring-2 focus:ring-accent-500/50 focus:border-accent-500',
                    'transition-all duration-200',
                    'disabled:opacity-50 disabled:cursor-not-allowed',
                  )}
                  placeholder="Enter data source name"
                />
              </div>

              {/* Dynamic property fields */}
              {dbType.properties && dbType.properties.length > 0 ? (
                dbType.properties.map((property: DataSourcePropertyDescriptor) => (
                  <div key={property.label}>
                    <label className="mb-3 block text-sm font-medium text-secondary">{property.label}</label>
                    <div className="relative">
                      <input
                        type={showSensitiveInput ? 'text' : 'password'}
                        value={propertyValues[property.type] || ''}
                        onChange={(e) => handlePropertyChange(property.type, e.target.value)}
                        disabled={isSubmitting}
                        className={classNames(
                          'w-full px-4 py-2.5 pr-12 bg-[#F5F5F5] dark:bg-gray-700 border rounded-lg',
                          'text-primary placeholder-tertiary text-base',
                          'border-[#E5E5E5] dark:border-[#1A1A1A] rounded-lg',
                          'focus:ring-2 focus:ring-accent-500/50 focus:border-accent-500',
                          'transition-all duration-200',
                          'disabled:opacity-50 disabled:cursor-not-allowed',
                        )}
                        placeholder={property.format}
                      />

                      <button
                        type="button"
                        onClick={() => setShowSensitiveInput((prev) => !prev)}
                        disabled={false}
                        className="absolute right-3 top-1/2 -translate-y-1/2 bg-[#4b4f5a] rounded group disabled:opacity-50"
                        tabIndex={-1}
                      >
                        <span className="text-gray-400 group-hover:text-white transition-colors">
                          {showSensitiveInput ? (
                            <EyeOff className="w-4 h-4 text-gray-400" />
                          ) : (
                            <Eye className="w-4 h-4 text-gray-400" />
                          )}
                        </span>
                      </button>
                    </div>
                    <label className="mb-3 block !text-[13px] text-secondary mt-2">e.g. {property.format}</label>
                  </div>
                ))
              ) : (
                <div className="p-3 rounded-lg bg-yellow-500/5 border border-yellow-500/20">
                  <div className="flex items-center gap-2">
                    <p className="text-sm text-yellow-600 dark:text-yellow-400">
                      No configuration properties available for this data source type.
                    </p>
                  </div>
                </div>
              )}
            </>
          )}

          {dbType.value === SAMPLE_DATABASE && (
            <div className="p-3 rounded-lg bg-blue-500/5 border border-blue-500/20">
              <div className="flex items-center gap-2">
                <Info className="w-5 h-5 text-blue-500" />
                <p className="text-sm text-blue-600 dark:text-blue-400">
                  Sample database cannot be edited. Delete and create a new one if needed.
                </p>
              </div>
            </div>
          )}

          {/* Show error state only if there's no test result, or show test result error */}
          {error && !testResult && (
            <div className="p-3 rounded-lg bg-red-500/5 border border-red-500/20">
              <div className="flex items-center gap-2">
                <XCircle className="w-5 h-5 text-red-500" />
                <p className="text-sm text-red-600 dark:text-red-400">{error}</p>
              </div>
            </div>
          )}

          {testResult && (
            <div
              className={`p-3 rounded-lg ${
                testResult.success
                  ? 'bg-green-500/5 border border-green-500/20'
                  : 'bg-red-500/5 border border-red-500/20'
              }`}
            >
              <div className="flex items-center gap-2">
                <div className={`w-5 h-5 ${testResult.success ? 'text-green-500' : 'text-red-500'}`}>
                  {testResult.success ? <CheckCircle className="w-5 h-5" /> : <XCircle className="w-5 h-5" />}
                </div>
                <p
                  className={`text-sm ${
                    testResult.success ? 'text-green-600 dark:text-green-400' : 'text-red-600 dark:text-red-400'
                  }`}
                >
                  {testResult.message}
                </p>
              </div>
            </div>
          )}
        </div>

        <ResourceAccessMembers
          resourceScope="DATA_SOURCE"
          resourceId={selectedDataSource.dataSource.id}
          resource={selectedDataSource.dataSource}
          onAddMembers={onAddMembers}
        />

        <div className="pt-4 border-t border-[#E5E5E5] dark:border-[#1A1A1A]">
          <div className="flex items-center justify-between">
            <div className="flex items-center gap-4">
              {dbType.value !== SAMPLE_DATABASE && (
                <button
                  type="button"
                  onClick={async (e) => {
                    e.preventDefault();
                    await handleTestConnection();
                  }}
                  disabled={isFormDisabled}
                  className={classNames(
                    'inline-flex items-center gap-2 px-4 py-2 text-sm font-medium rounded-lg transition-colors',
                    'bg-blue-500 hover:bg-blue-600',
                    'text-gray-950 dark:text-gray-950',
                    'disabled:opacity-50 disabled:cursor-not-allowed',
                  )}
                >
                  {isTestingConnection ? (
                    <>
                      <Loader2 className="w-4 h-4 animate-spin" />
                      <span>Testing...</span>
                    </>
                  ) : (
                    <>
                      <Plug className="w-4 h-4" />
                      <span>Test Connection</span>
                    </>
                  )}
                </button>
              )}
            </div>
            <div className="flex items-center gap-3">
              <button
                type="button"
                onClick={onDelete}
                disabled={isSubmitting}
                className={classNames(
                  'inline-flex items-center gap-2 px-4 py-2 text-sm font-medium rounded-lg transition-colors',
                  'bg-red-500 hover:bg-red-600',
                  'text-white',
                  'disabled:opacity-50 disabled:cursor-not-allowed',
                )}
              >
                <Trash2 className="w-4 h-4" />
                <span>Delete</span>
              </button>
              <button
                type="button"
                onClick={handleSubmit}
                disabled={isFormDisabled}
                className={classNames(
                  'inline-flex items-center gap-2 px-4 py-2 text-sm font-medium rounded-lg transition-colors',
                  'bg-accent-500 hover:bg-accent-600',
                  'text-gray-950 dark:text-gray-950',
                  'disabled:opacity-50 disabled:cursor-not-allowed',
                )}
              >
                {isSubmitting ? (
                  <>
                    <Loader2 className="w-4 h-4 animate-spin" />
                    <span>Saving...</span>
                  </>
                ) : (
                  <>
                    <Save className="w-4 h-4" />
                    <span>Save Changes</span>
                  </>
                )}
              </button>
            </div>
          </div>
        </div>
      </div>

      {/* Save Confirmation Modal */}
      {showSaveConfirmation && (
        <div className="fixed inset-0 bg-black bg-opacity-50 flex items-center justify-center z-50">
          <div className="bg-white dark:bg-gray-800 rounded-lg p-6 max-w-md w-full mx-4">
            <div className="flex items-center gap-3 mb-4">
              <AlertTriangle className="w-6 h-6 text-amber-500" />
              <h3 className="text-lg font-semibold text-primary">Confirm Save Changes</h3>
            </div>
            <p className="text-sm text-secondary mb-6">
              Are you sure you want to save these changes to the data source? This action will update the connection
              settings.
            </p>
            <div className="flex items-center justify-end gap-3">
              <button
                type="button"
                onClick={() => setShowSaveConfirmation(false)}
                disabled={isSubmitting}
                className={classNames(
                  'px-4 py-2 text-sm font-medium rounded-lg transition-colors',
                  'bg-gray-200 hover:bg-gray-300 dark:bg-gray-600 dark:hover:bg-gray-500',
                  'text-gray-700 dark:text-gray-200',
                  'disabled:opacity-50 disabled:cursor-not-allowed',
                )}
              >
                Cancel
              </button>
              <button
                type="button"
                onClick={handleSaveConfirm}
                disabled={isSubmitting}
                className={classNames(
                  'px-4 py-2 text-sm font-medium rounded-lg transition-colors',
                  'bg-accent-500 hover:bg-accent-600',
                  'text-gray-950 dark:text-gray-950',
                  'disabled:opacity-50 disabled:cursor-not-allowed',
                )}
              >
                {isSubmitting ? 'Saving...' : 'Save Changes'}
              </button>
            </div>
          </div>
        </div>
      )}
    </div>
  );
}<|MERGE_RESOLUTION|>--- conflicted
+++ resolved
@@ -46,11 +46,7 @@
   setIsSubmitting: (isSubmitting: boolean) => void;
   onSuccess: () => void;
   onDelete: () => void;
-<<<<<<< HEAD
-  onInvite: () => void;
-=======
   onAddMembers: () => void;
->>>>>>> 295501e9
 }
 
 export default function EditDataSourceForm({
