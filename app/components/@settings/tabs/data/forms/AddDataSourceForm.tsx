--- conflicted
+++ resolved
@@ -12,17 +12,8 @@
   SAMPLE_DATABASE,
   useDataSourceTypesPlugin,
 } from '~/lib/hooks/plugins/useDataSourceTypesPlugin';
-<<<<<<< HEAD
 import GoogleSheetsSetup from './GoogleSheetsSetup';
 import type { DataSourcePropertyDescriptor } from '@liblab/data-access/utils/types';
-=======
-import {
-  GoogleWorkspaceConnector,
-  type GoogleWorkspaceConnection,
-} from '~/components/google-workspace/GoogleWorkspaceConnector';
-import type { DataSourcePropertyDescriptor } from '@liblab/data-access/utils/types';
-import { DataSourcePropertyType } from '@liblab/data-access/utils/types';
->>>>>>> 295501e9
 
 interface DataSourceResponse {
   success: boolean;
@@ -307,7 +298,6 @@
     }
   };
 
-<<<<<<< HEAD
   const handleDatabaseTypeChange = (value: DataSourceOption) => {
     setDbType(value);
     setError(null);
@@ -315,78 +305,6 @@
     setDbName('');
     setPropertyValues({});
   };
-
-=======
-  const handleGoogleSheetsConnection = async (connection: GoogleWorkspaceConnection) => {
-    try {
-      setError(null);
-      setTestResult(null);
-      setIsSubmitting(true);
-
-      if (!selectedEnvironment) {
-        setError('Please select an environment');
-        return;
-      }
-
-      // Create connection string for Google Sheets
-      let connectionString = '';
-
-      if (connection.accessToken && connection.refreshToken) {
-        // OAuth connection
-        connectionString = `sheets://${connection.documentId}?access_token=${encodeURIComponent(connection.accessToken)}&refresh_token=${encodeURIComponent(connection.refreshToken)}`;
-      } else {
-        // Public URL connection
-        connectionString = connection.url;
-      }
-
-      // Add Apps Script URL if provided
-      if (connection.appsScriptUrl) {
-        connectionString += `${connectionString.includes('?') ? '&' : '?'}apps_script_url=${encodeURIComponent(connection.appsScriptUrl)}`;
-      }
-
-      const formData = new FormData();
-      formData.append('name', connection.title);
-      formData.append('environmentId', selectedEnvironment.value);
-      formData.append('type', dbType.type || dbType.value.toUpperCase());
-
-      const properties = [
-        {
-          type: DataSourcePropertyType.CONNECTION_URL,
-          value: connectionString,
-        },
-      ];
-      formData.append('properties', JSON.stringify(properties));
-      formData.append('type', dbType.type || dbType.value.toUpperCase());
-
-      const response = await fetch('/api/data-sources', {
-        method: 'POST',
-        body: formData,
-      });
-
-      const result = (await response.json()) as DataSourceResponse;
-
-      if (result.success) {
-        toast.success('Google Sheets data source added successfully');
-        onSuccess();
-      } else {
-        setError(result.error || 'Failed to create Google Sheets data source');
-      }
-    } catch (error) {
-      setError(error instanceof Error ? error.message : 'An unexpected error occurred');
-    } finally {
-      setIsSubmitting(false);
-    }
-  };
-
-  const handleDatabaseTypeChange = (value: DataSourceOption) => {
-    setDbType(value);
-    setError(null);
-    setTestResult(null);
-    setDbName('');
-    setPropertyValues({});
-  };
-
->>>>>>> 295501e9
   const isFormDisabled =
     isTestingConnection ||
     !selectedEnvironment ||
