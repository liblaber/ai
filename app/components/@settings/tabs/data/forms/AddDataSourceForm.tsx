--- conflicted
+++ resolved
@@ -12,10 +12,6 @@
   SAMPLE_DATABASE,
   useDataSourceTypesPlugin,
 } from '~/lib/hooks/plugins/useDataSourceTypesPlugin';
-import {
-  GoogleWorkspaceConnector,
-  type GoogleWorkspaceConnection,
-} from '~/components/google-workspace/GoogleWorkspaceConnector';
 
 interface DataSourceResponse {
   success: boolean;
@@ -188,47 +184,6 @@
       }
     } catch {
       setError('Failed to connect Sample database.');
-      setTestResult(null);
-    } finally {
-      setIsSubmitting(false);
-    }
-  };
-
-  const handleGoogleWorkspaceConnection = async (connection: GoogleWorkspaceConnection) => {
-    try {
-      setError(null);
-      setTestResult(null);
-      setIsSubmitting(true);
-
-      const connectionString =
-        connection.type === 'docs'
-          ? connection.accessToken && connection.refreshToken
-            ? `docs://${connection.documentId}/?auth=oauth2&access_token=${encodeURIComponent(connection.accessToken)}&refresh_token=${encodeURIComponent(connection.refreshToken)}`
-            : `docs://${connection.documentId}/`
-          : connection.accessToken && connection.refreshToken
-            ? `sheets://${connection.documentId}/?auth=oauth2&access_token=${encodeURIComponent(connection.accessToken)}&refresh_token=${encodeURIComponent(connection.refreshToken)}${connection.appsScriptUrl ? `&appsScript=${encodeURIComponent(connection.appsScriptUrl)}` : ''}`
-            : `sheets://${connection.documentId}/${connection.appsScriptUrl ? `?appsScript=${encodeURIComponent(connection.appsScriptUrl)}` : ''}`;
-
-      const formData = new FormData();
-      formData.append('name', connection.title);
-      formData.append('connectionString', connectionString);
-
-      const response = await fetch('/api/data-sources', {
-        method: 'POST',
-        body: formData,
-      });
-
-      const result = await response.json<DataSourceResponse>();
-
-      if (result.success) {
-        toast.success('Data source added successfully');
-        onSuccess();
-      } else {
-        setError(result.error || 'Failed to create data source');
-        setTestResult(null);
-      }
-    } catch (error) {
-      setError(error instanceof Error ? error.message : 'An unexpected error occurred');
       setTestResult(null);
     } finally {
       setIsSubmitting(false);
@@ -351,60 +306,45 @@
 
           {dbType.value !== SAMPLE_DATABASE && (
             <>
-              {['google-docs', 'google-sheets'].includes(dbType.value) ? (
-                <GoogleWorkspaceConnector
-                  type={dbType.value === 'google-docs' || dbType.label === 'Google Docs' ? 'docs' : 'sheets'}
-                  onConnection={handleGoogleWorkspaceConnection}
-                  onError={(error) => {
-                    setError(error);
-                    setTestResult(null);
-                  }}
-                  isConnecting={isSubmitting}
-                  isSuccess={false}
+              <div>
+                <label className="mb-3 block text-sm font-medium text-secondary">Database Name</label>
+                <input
+                  type="text"
+                  value={dbName}
+                  onChange={(e) => setDbName(e.target.value)}
+                  disabled={isSubmitting}
+                  className={classNames(
+                    'w-full px-4 py-2.5 bg-[#F5F5F5] dark:bg-gray-700 border rounded-lg',
+                    'text-primary placeholder-tertiary text-base',
+                    'border-[#E5E5E5] dark:border-[#1A1A1A] rounded-lg',
+                    'focus:ring-2 focus:ring-accent-500/50 focus:border-accent-500',
+                    'transition-all duration-200',
+                    'disabled:opacity-50 disabled:cursor-not-allowed',
+                  )}
+                  placeholder="Enter database name"
                 />
-              ) : (
-                <>
-                  <div>
-                    <label className="mb-3 block text-sm font-medium text-secondary">Data Source Name</label>
-                    <input
-                      type="text"
-                      value={dbName}
-                      onChange={(e) => setDbName(e.target.value)}
-                      disabled={isSubmitting}
-                      className={classNames(
-                        'w-full px-4 py-2.5 bg-[#F5F5F5] dark:bg-gray-700 border rounded-lg',
-                        'text-primary placeholder-tertiary text-base',
-                        'border-[#E5E5E5] dark:border-[#1A1A1A] rounded-lg',
-                        'focus:ring-2 focus:ring-accent-500/50 focus:border-accent-500',
-                        'transition-all duration-200',
-                        'disabled:opacity-50 disabled:cursor-not-allowed',
-                      )}
-                      placeholder="Enter data source name"
-                    />
-                  </div>
-                  <div>
-                    <label className="mb-3 block text-sm font-medium text-secondary">Connection String</label>
-                    <input
-                      type="text"
-                      value={connStr}
-                      onChange={(e) => setConnStr(e.target.value)}
-                      disabled={isSubmitting}
-                      className={classNames(
-                        'w-full px-4 py-2.5 bg-[#F5F5F5] dark:bg-gray-700 border rounded-lg',
-                        'text-primary placeholder-tertiary text-base',
-                        'border-[#E5E5E5] dark:border-[#1A1A1A] rounded-lg',
-                        'focus:ring-2 focus:ring-accent-500/50 focus:border-accent-500',
-                        'transition-all duration-200',
-                        'disabled:opacity-50 disabled:cursor-not-allowed',
-                      )}
-                      placeholder={`${dbType.connectionStringFormat}`}
-                    />
-                    <label className="mb-3 block !text-[13px] text-secondary mt-2">
-                      e.g. {dbType.connectionStringFormat}
-                    </label>
-                  </div>
-                </>
-              )}
+              </div>
+              <div>
+                <label className="mb-3 block text-sm font-medium text-secondary">Connection String</label>
+                <input
+                  type="text"
+                  value={connStr}
+                  onChange={(e) => setConnStr(e.target.value)}
+                  disabled={isSubmitting}
+                  className={classNames(
+                    'w-full px-4 py-2.5 bg-[#F5F5F5] dark:bg-gray-700 border rounded-lg',
+                    'text-primary placeholder-tertiary text-base',
+                    'border-[#E5E5E5] dark:border-[#1A1A1A] rounded-lg',
+                    'focus:ring-2 focus:ring-accent-500/50 focus:border-accent-500',
+                    'transition-all duration-200',
+                    'disabled:opacity-50 disabled:cursor-not-allowed',
+                  )}
+                  placeholder={`${dbType.connectionStringFormat}`}
+                />
+                <label className="mb-3 block !text-[13px] text-secondary mt-2">
+                  e.g. {dbType.connectionStringFormat}
+                </label>
+              </div>
             </>
           )}
 
@@ -441,80 +381,36 @@
           )}
         </div>
 
-        {/* Only show traditional database buttons if not Google Workspace */}
-        {!(
-          dbType.value === 'google-docs' ||
-          dbType.value === 'google-sheets' ||
-          dbType.label === 'Google Docs' ||
-          dbType.label === 'Google Sheets'
-        ) && (
-          <div className="pt-4 border-t border-[#E5E5E5] dark:border-[#1A1A1A]">
-            <div className="flex items-center justify-between">
-              <div className="flex items-center gap-4">
-                {dbType.value !== SAMPLE_DATABASE && (
-                  <button
-                    type="button"
-                    onClick={async (e) => {
-                      e.preventDefault();
-                      await handleTestConnection();
-                    }}
-                    disabled={isTestingConnection || isSubmitting || !connStr}
-                    className={classNames(
-                      'inline-flex items-center gap-2 px-4 py-2 text-sm font-medium rounded-lg transition-colors',
-                      'bg-depth-1 bg-depth-1/50 ',
-                      'text-primary',
-                      'disabled:opacity-50 cursor-pointer disabled:cursor-not-allowed',
-                    )}
-                  >
-                    {isTestingConnection ? (
-                      <>
-                        <Loader2 className="w-4 h-4 animate-spin" />
-                        <span>Testing...</span>
-                      </>
-                    ) : (
-                      <>
-                        <Plug className="w-4 h-4" />
-                        <span>Test Connection</span>
-                      </>
-                    )}
-                  </button>
-                )}
-              </div>
-              <div className="flex items-center gap-3">
+        <div className="pt-4 border-t border-[#E5E5E5] dark:border-[#1A1A1A]">
+          <div className="flex items-center justify-between">
+            <div className="flex items-center gap-4">
+              {dbType.value !== SAMPLE_DATABASE && (
                 <button
                   type="button"
-<<<<<<< HEAD
-                  onClick={handleSubmit}
-                  disabled={isSubmitting || (dbType.value !== SAMPLE_DATABASE && !connStr)}
-=======
                   onClick={async (e) => {
                     e.preventDefault();
                     await handleTestConnection();
                   }}
                   disabled={isTestingConnection || isSubmitting || !connStr || !selectedEnvironment}
->>>>>>> 09eee5f0
                   className={classNames(
                     'inline-flex items-center gap-2 px-4 py-2 text-sm font-medium rounded-lg transition-colors',
-                    'bg-accent-500 hover:bg-accent-600',
-                    'text-gray-950 dark:text-gray-950',
+                    'bg-depth-1 bg-depth-1/50 ',
+                    'text-primary',
                     'disabled:opacity-50 cursor-pointer disabled:cursor-not-allowed',
                   )}
                 >
-                  {isSubmitting ? (
+                  {isTestingConnection ? (
                     <>
                       <Loader2 className="w-4 h-4 animate-spin" />
-                      <span>Creating...</span>
+                      <span>Testing...</span>
                     </>
                   ) : (
                     <>
-                      <Save className="w-4 h-4" />
-                      <span>Create</span>
+                      <Plug className="w-4 h-4" />
+                      <span>Test Connection</span>
                     </>
                   )}
                 </button>
-<<<<<<< HEAD
-              </div>
-=======
               )}
             </div>
             <div className="flex items-center gap-3">
@@ -541,10 +437,9 @@
                   </>
                 )}
               </button>
->>>>>>> 09eee5f0
             </div>
           </div>
-        )}
+        </div>
       </div>
     </div>
   );
