--- conflicted
+++ resolved
@@ -12,14 +12,11 @@
   SAMPLE_DATABASE,
   useDataSourceTypesPlugin,
 } from '~/lib/hooks/plugins/useDataSourceTypesPlugin';
-<<<<<<< HEAD
-import type { DataSourcePropertyDescriptor } from '@liblab/data-access/utils/types';
-=======
 import {
   GoogleWorkspaceConnector,
   type GoogleWorkspaceConnection,
 } from '~/components/google-workspace/GoogleWorkspaceConnector';
->>>>>>> 1d6f9499
+import type { DataSourcePropertyDescriptor } from '@liblab/data-access/utils/types';
 
 interface DataSourceResponse {
   success: boolean;
@@ -304,7 +301,58 @@
     }
   };
 
-<<<<<<< HEAD
+  const handleGoogleSheetsConnection = async (connection: GoogleWorkspaceConnection) => {
+    try {
+      setError(null);
+      setTestResult(null);
+      setIsSubmitting(true);
+
+      if (!selectedEnvironment) {
+        setError('Please select an environment');
+        return;
+      }
+
+      // Create connection string for Google Sheets
+      let connectionString = '';
+
+      if (connection.accessToken && connection.refreshToken) {
+        // OAuth connection
+        connectionString = `sheets://${connection.documentId}?access_token=${encodeURIComponent(connection.accessToken)}&refresh_token=${encodeURIComponent(connection.refreshToken)}`;
+      } else {
+        // Public URL connection
+        connectionString = connection.url;
+      }
+
+      // Add Apps Script URL if provided
+      if (connection.appsScriptUrl) {
+        connectionString += `${connectionString.includes('?') ? '&' : '?'}apps_script_url=${encodeURIComponent(connection.appsScriptUrl)}`;
+      }
+
+      const formData = new FormData();
+      formData.append('name', connection.title);
+      formData.append('connectionString', connectionString);
+      formData.append('environmentId', selectedEnvironment.value);
+
+      const response = await fetch('/api/data-sources', {
+        method: 'POST',
+        body: formData,
+      });
+
+      const result = (await response.json()) as DataSourceResponse;
+
+      if (result.success) {
+        toast.success('Google Sheets data source added successfully');
+        onSuccess();
+      } else {
+        setError(result.error || 'Failed to create Google Sheets data source');
+      }
+    } catch (error) {
+      setError(error instanceof Error ? error.message : 'An unexpected error occurred');
+    } finally {
+      setIsSubmitting(false);
+    }
+  };
+
   const handleDatabaseTypeChange = (value: DataSourceOption) => {
     setDbType(value);
     setError(null);
@@ -318,59 +366,6 @@
     !selectedEnvironment ||
     isSubmitting ||
     !dbType?.properties?.every((prop) => propertyValues?.[prop.type]);
-=======
-  const handleGoogleSheetsConnection = async (connection: GoogleWorkspaceConnection) => {
-    try {
-      setError(null);
-      setTestResult(null);
-      setIsSubmitting(true);
-
-      if (!selectedEnvironment) {
-        setError('Please select an environment');
-        return;
-      }
-
-      // Create connection string for Google Sheets
-      let connectionString = '';
-
-      if (connection.accessToken && connection.refreshToken) {
-        // OAuth connection
-        connectionString = `sheets://${connection.documentId}?access_token=${encodeURIComponent(connection.accessToken)}&refresh_token=${encodeURIComponent(connection.refreshToken)}`;
-      } else {
-        // Public URL connection
-        connectionString = connection.url;
-      }
-
-      // Add Apps Script URL if provided
-      if (connection.appsScriptUrl) {
-        connectionString += `${connectionString.includes('?') ? '&' : '?'}apps_script_url=${encodeURIComponent(connection.appsScriptUrl)}`;
-      }
-
-      const formData = new FormData();
-      formData.append('name', connection.title);
-      formData.append('connectionString', connectionString);
-      formData.append('environmentId', selectedEnvironment.value);
-
-      const response = await fetch('/api/data-sources', {
-        method: 'POST',
-        body: formData,
-      });
-
-      const result = (await response.json()) as DataSourceResponse;
-
-      if (result.success) {
-        toast.success('Google Sheets data source added successfully');
-        onSuccess();
-      } else {
-        setError(result.error || 'Failed to create Google Sheets data source');
-      }
-    } catch (error) {
-      setError(error instanceof Error ? error.message : 'An unexpected error occurred');
-    } finally {
-      setIsSubmitting(false);
-    }
-  };
->>>>>>> 1d6f9499
 
   return (
     <div className="space-y-6">
@@ -530,7 +525,7 @@
                       e.preventDefault();
                       await handleTestConnection();
                     }}
-                    disabled={isTestingConnection || isSubmitting || !connStr || !selectedEnvironment}
+                    disabled={isFormDisabled}
                     className={classNames(
                       'inline-flex items-center gap-2 px-4 py-2 text-sm font-medium rounded-lg transition-colors',
                       'bg-depth-1 bg-depth-1/50 ',
@@ -555,16 +550,8 @@
               <div className="flex items-center gap-3">
                 <button
                   type="button"
-<<<<<<< HEAD
-                  onClick={async (e) => {
-                    e.preventDefault();
-                    await handleTestConnection();
-                  }}
+                  onClick={handleSubmit}
                   disabled={isFormDisabled}
-=======
-                  onClick={handleSubmit}
-                  disabled={isSubmitting || !selectedEnvironment || (dbType.value !== SAMPLE_DATABASE && !connStr)}
->>>>>>> 1d6f9499
                   className={classNames(
                     'inline-flex items-center gap-2 px-4 py-2 text-sm font-medium rounded-lg transition-colors',
                     'bg-accent-500 hover:bg-accent-600',
@@ -584,36 +571,7 @@
                     </>
                   )}
                 </button>
-<<<<<<< HEAD
-              )}
-            </div>
-            <div className="flex items-center gap-3">
-              <button
-                type="button"
-                onClick={handleSubmit}
-                disabled={isFormDisabled}
-                className={classNames(
-                  'inline-flex items-center gap-2 px-4 py-2 text-sm font-medium rounded-lg transition-colors',
-                  'bg-accent-500 hover:bg-accent-600',
-                  'text-gray-950 dark:text-gray-950',
-                  'disabled:opacity-50 cursor-pointer disabled:cursor-not-allowed',
-                )}
-              >
-                {isSubmitting ? (
-                  <>
-                    <Loader2 className="w-4 h-4 animate-spin" />
-                    <span>Creating...</span>
-                  </>
-                ) : (
-                  <>
-                    <Save className="w-4 h-4" />
-                    <span>Create</span>
-                  </>
-                )}
-              </button>
-=======
               </div>
->>>>>>> 1d6f9499
             </div>
           </div>
         )}
