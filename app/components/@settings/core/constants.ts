import type { TabType, TabVisibilityConfig } from './types';
<<<<<<< HEAD
import { Database, GitBranch, type LucideIcon, Rocket, Users, Server, ShieldUser, Lock } from 'lucide-react';
=======
import { Database, GitBranch, type LucideIcon, Rocket, Users, Server, Lock } from 'lucide-react';
>>>>>>> 295501e9

export const TAB_ICONS: Record<TabType, string | LucideIcon> = {
  data: Database,
  github: GitBranch,
  'deployed-apps': Rocket,
  members: Users,
  environments: Server,
  'secrets-manager': Lock,
};

export const TAB_LABELS: Record<TabType, string> = {
  data: 'Data Sources',
  github: 'GitHub',
  'deployed-apps': 'Deployed Apps',
  members: 'Members',
  environments: 'Environments',
  'secrets-manager': 'Secrets Manager',
};

export const TAB_DESCRIPTIONS: Record<TabType, string> = {
  data: 'Manage your data sources',
  github: 'Manage GitHub connection and repository settings',
  'deployed-apps': 'View and manage your deployed applications',
  members: 'Manage your members',
  environments: 'Manage your environments',
  'secrets-manager': 'Manage environment variables and secrets',
};

export const DEFAULT_TAB_CONFIG: TabVisibilityConfig[] = [
  { id: 'data', visible: true, window: 'user', order: 0 },
  { id: 'environments', visible: true, window: 'user', order: 1 },
  { id: 'secrets-manager', visible: true, window: 'user', order: 2 },
  { id: 'github', visible: true, window: 'user', order: 3 },
  { id: 'deployed-apps', visible: true, window: 'user', order: 4 },

  { id: 'members', visible: true, window: 'admin', order: 1 },
];<|MERGE_RESOLUTION|>--- conflicted
+++ resolved
@@ -1,9 +1,5 @@
 import type { TabType, TabVisibilityConfig } from './types';
-<<<<<<< HEAD
-import { Database, GitBranch, type LucideIcon, Rocket, Users, Server, ShieldUser, Lock } from 'lucide-react';
-=======
 import { Database, GitBranch, type LucideIcon, Rocket, Users, Server, Lock } from 'lucide-react';
->>>>>>> 295501e9
 
 export const TAB_ICONS: Record<TabType, string | LucideIcon> = {
   data: Database,
