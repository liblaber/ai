--- conflicted
+++ resolved
@@ -1,9 +1,5 @@
 import type { TabType, TabVisibilityConfig } from './types';
-<<<<<<< HEAD
-import { Building, Database, GitBranch, type LucideIcon, Rocket, Users, Server, ShieldUser, Lock } from 'lucide-react';
-=======
-import { Database, GitBranch, type LucideIcon, Rocket, Users, Server, ShieldUser } from 'lucide-react';
->>>>>>> bcee651e
+import { Database, GitBranch, type LucideIcon, Rocket, Users, Server, ShieldUser, Lock } from 'lucide-react';
 
 export const TAB_ICONS: Record<TabType, string | LucideIcon> = {
   data: Database,
