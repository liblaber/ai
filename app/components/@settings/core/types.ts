--- conflicted
+++ resolved
@@ -1,8 +1,12 @@
-<<<<<<< HEAD
-export type TabType = 'data' | 'github' | 'deployed-apps' | 'members' | 'roles' | 'environments' | 'deployment-methods';
-=======
-export type TabType = 'data' | 'github' | 'deployed-apps' | 'members' | 'roles' | 'environments' | 'secrets-manager';
->>>>>>> 0f3e5354
+export type TabType =
+  | 'data'
+  | 'github'
+  | 'deployed-apps'
+  | 'members'
+  | 'roles'
+  | 'environments'
+  | 'secrets-manager'
+  | 'deployment-methods';
 
 export type WindowType = 'user' | 'admin';
 
@@ -35,9 +39,6 @@
   members: 'Members',
   roles: 'Roles',
   environments: 'Environments',
-<<<<<<< HEAD
+  'secrets-manager': 'Secrets Manager',
   'deployment-methods': 'Deployment Methods',
-=======
-  'secrets-manager': 'Secrets Manager',
->>>>>>> 0f3e5354
 };