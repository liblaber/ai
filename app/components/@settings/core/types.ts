<<<<<<< HEAD
export type TabType = 'data' | 'github' | 'deployed-apps' | 'organization' | 'members' | 'environments';
=======
export type TabType = 'data' | 'github' | 'deployed-apps' | 'organization' | 'members' | 'roles';
>>>>>>> b1d85d0f

export type WindowType = 'user' | 'admin';

export interface TabVisibilityConfig {
  id: TabType;
  visible: boolean;
  window: WindowType;
  order: number;
  isExtraDevTab?: boolean;
  locked?: boolean;
}

export interface AdminTabConfig extends TabVisibilityConfig {
  window: 'admin';
}

export interface UserTabConfig extends TabVisibilityConfig {
  window: 'user';
}

export interface TabWindowConfig {
  userTabs: UserTabConfig[];
  adminTabs: AdminTabConfig[];
}

export const TAB_LABELS: Record<TabType, string> = {
  data: 'Data Sources',
  github: 'GitHub',
  'deployed-apps': 'Deployed Apps',
  organization: 'Organization',
  members: 'Members',
<<<<<<< HEAD
  environments: 'Environments',
=======
  roles: 'Roles',
>>>>>>> b1d85d0f
};<|MERGE_RESOLUTION|>--- conflicted
+++ resolved
@@ -1,8 +1,4 @@
-<<<<<<< HEAD
-export type TabType = 'data' | 'github' | 'deployed-apps' | 'organization' | 'members' | 'environments';
-=======
-export type TabType = 'data' | 'github' | 'deployed-apps' | 'organization' | 'members' | 'roles';
->>>>>>> b1d85d0f
+export type TabType = 'data' | 'github' | 'deployed-apps' | 'organization' | 'members' | 'roles' | 'environments';
 
 export type WindowType = 'user' | 'admin';
 
@@ -34,9 +30,6 @@
   'deployed-apps': 'Deployed Apps',
   organization: 'Organization',
   members: 'Members',
-<<<<<<< HEAD
+  roles: 'Roles',
   environments: 'Environments',
-=======
-  roles: 'Roles',
->>>>>>> b1d85d0f
 };