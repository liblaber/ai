--- conflicted
+++ resolved
@@ -1,8 +1,4 @@
-<<<<<<< HEAD
-export type TabType = 'data' | 'github' | 'deployed-apps' | 'members' | 'roles';
-=======
-export type TabType = 'data' | 'github' | 'deployed-apps' | 'organization' | 'members' | 'roles' | 'environments';
->>>>>>> 49a7fa59
+export type TabType = 'data' | 'github' | 'deployed-apps' | 'members' | 'roles' | 'environments';
 
 export type WindowType = 'user' | 'admin';
 
