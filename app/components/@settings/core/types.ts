<<<<<<< HEAD
export type TabType =
  | 'data'
  | 'github'
  | 'deployed-apps'
  | 'members'
  | 'roles'
  | 'environments'
  | 'secrets-manager'
  | 'deployment-methods';
=======
export type TabType = 'data' | 'github' | 'deployed-apps' | 'members' | 'environments' | 'secrets-manager';
>>>>>>> 4c0c584e

export type WindowType = 'user' | 'admin';

export interface TabVisibilityConfig {
  id: TabType;
  visible: boolean;
  window: WindowType;
  order: number;
  isExtraDevTab?: boolean;
  locked?: boolean;
}

export interface AdminTabConfig extends TabVisibilityConfig {
  window: 'admin';
}

export interface UserTabConfig extends TabVisibilityConfig {
  window: 'user';
}

export interface TabWindowConfig {
  userTabs: UserTabConfig[];
  adminTabs: AdminTabConfig[];
}

export const TAB_LABELS: Record<TabType, string> = {
  data: 'Data Sources',
  github: 'GitHub',
  'deployed-apps': 'Deployed Apps',
  members: 'Members',
  environments: 'Environments',
  'secrets-manager': 'Secrets Manager',
  'deployment-methods': 'Deployment Methods',
};<|MERGE_RESOLUTION|>--- conflicted
+++ resolved
@@ -1,16 +1,11 @@
-<<<<<<< HEAD
 export type TabType =
   | 'data'
   | 'github'
   | 'deployed-apps'
   | 'members'
-  | 'roles'
   | 'environments'
   | 'secrets-manager'
   | 'deployment-methods';
-=======
-export type TabType = 'data' | 'github' | 'deployed-apps' | 'members' | 'environments' | 'secrets-manager';
->>>>>>> 4c0c584e
 
 export type WindowType = 'user' | 'admin';
 
