--- conflicted
+++ resolved
@@ -1,16 +1,4 @@
-<<<<<<< HEAD
-export type TabType =
-  | 'data'
-  | 'github'
-  | 'deployed-apps'
-  | 'organization'
-  | 'members'
-  | 'roles'
-  | 'environments'
-  | 'secrets-manager';
-=======
-export type TabType = 'data' | 'github' | 'deployed-apps' | 'members' | 'roles' | 'environments';
->>>>>>> bcee651e
+export type TabType = 'data' | 'github' | 'deployed-apps' | 'members' | 'roles' | 'environments' | 'secrets-manager';
 
 export type WindowType = 'user' | 'admin';
 
