import React, { useEffect, useMemo, useState } from 'react';
import { AnimatePresence, motion } from 'framer-motion';
import { useStore } from '@nanostores/react';
import * as RadixDialog from '@radix-ui/react-dialog';
import { classNames } from '~/utils/classNames';
import {
  closeSettingsPanel,
  resetControlPanelHeader,
  resetTabConfiguration,
  settingsPanelStore,
  tabConfigurationStore,
} from '~/lib/stores/settings';
import type { TabType, TabVisibilityConfig } from './types';
import { DEFAULT_TAB_CONFIG, TAB_ICONS, TAB_LABELS } from './constants';
import { ControlPanelHeader } from './ControlPanelHeader';
import { Settings } from 'lucide-react';

// Import all tab components
import DataTab from '~/components/@settings/tabs/data/DataTab';
import DeployedAppsTab from '~/components/@settings/tabs/deployed-apps/DeployedAppsTab';
import GitHubTab from '~/components/@settings/tabs/connections/GitHubTab';
import { Can } from '@casl/react';
import { AbilityContext } from '~/components/ability/AbilityProvider';
import MembersTab from '~/components/@settings/tabs/users/UsersTab';
import RolesTab from '~/components/@settings/tabs/roles/RolesTab';
import EnvironmentsTab from '~/components/@settings/tabs/environments';
<<<<<<< HEAD
import DeploymentMethodsTab from '~/components/@settings/tabs/deployment-methods/DeploymentMethodsTab';
=======
import SecretsManagerTab from '~/components/@settings/tabs/secrets-manager';
>>>>>>> 0f3e5354

const LAST_ACCESSED_TAB_KEY = 'control-panel-last-tab';

interface TabSectionProps {
  title: string;
  tabs: TabVisibilityConfig[];
  activeTab: TabType | null;
  onTabClick: (tabId: TabType) => void;
}

const TabSection = ({ title, tabs, activeTab, onTabClick }: TabSectionProps) => (
  <>
    <div className="text-xs font-medium text-gray-500 dark:text-gray-400 mb-3 px-3">{title}</div>
    <AnimatePresence mode="popLayout">
      {tabs.map((tab: TabVisibilityConfig) => {
        const tabId = tab.id as TabType;
        const isActiveTab = activeTab === tabId;

        return (
          <motion.div
            key={tabId}
            layout
            className={classNames(
              'flex items-center gap-3 p-3 h-9 rounded-[15px] mb-2 cursor-pointer',
              'transition-all duration-200',
              isActiveTab
                ? 'bg-white dark:bg-white text-black dark:text-black'
                : 'hover:bg-gray-100 dark:hover:bg-gray-900 text-gray-700 dark:text-white',
            )}
            onClick={() => onTabClick(tabId)}
          >
            <div
              className={classNames(
                'w-5 h-5',
                isActiveTab ? 'text-gray-900 dark:text-gray-900' : 'text-gray-600 dark:text-white',
              )}
            >
              {typeof TAB_ICONS[tabId] === 'string' ? (
                <div className={classNames(TAB_ICONS[tabId] as string, 'w-full h-full')} />
              ) : (
                (() => {
                  const Icon = TAB_ICONS[tabId];
                  return <Icon size={20} />;
                })()
              )}
            </div>
            <span className="text-sm font-medium">{TAB_LABELS[tabId]}</span>
          </motion.div>
        );
      })}
    </AnimatePresence>
  </>
);

export const ControlPanel = () => {
  const { isOpen, selectedTab } = useStore(settingsPanelStore);
  const [activeTab, setActiveTab] = useState<TabType | null>(null);

  // Store values
  const tabConfiguration = useStore(tabConfigurationStore);

  // Memoize the base tab configurations to avoid recalculation
  const baseTabConfig = useMemo(() => {
    return new Map(DEFAULT_TAB_CONFIG.map((tab) => [tab.id, tab]));
  }, []);

  // Add visibleTabs logic using useMemo with optimized calculations
  const visibleTabs = useMemo(() => {
    if (!tabConfiguration?.userTabs || !Array.isArray(tabConfiguration.userTabs)) {
      console.warn('Invalid tab configuration, resetting to defaults');
      resetTabConfiguration();

      return [];
    }

    // Optimize user mode tab filtering
    return tabConfiguration.userTabs
      .filter((tab) => {
        if (!tab?.id) {
          return false;
        }

        return tab.visible;
      })
      .sort((a, b) => a.order - b.order);
  }, [tabConfiguration, baseTabConfig]);

  const adminTabs = useMemo(() => {
    return tabConfiguration?.adminTabs?.filter((tab) => tab?.id).sort((a, b) => a.order - b.order) || [];
  }, [tabConfiguration]);

  // Reset to default view when modal opens/closes
  useEffect(() => {
    if (!isOpen) {
      setActiveTab(null);
    } else {
      // Try to restore the last accessed tab
      const lastAccessedTab = localStorage.getItem(LAST_ACCESSED_TAB_KEY) as TabType | null;
      const firstVisibleTab = visibleTabs[0]?.id as TabType | null;

      // If there's a selected tab from props, use that
      if (selectedTab) {
        setActiveTab(selectedTab as TabType);
        localStorage.setItem(LAST_ACCESSED_TAB_KEY, selectedTab);
      }
      // Otherwise, try to restore the last accessed tab
      else if (lastAccessedTab && visibleTabs.some((tab) => tab.id === lastAccessedTab)) {
        setActiveTab(lastAccessedTab);
      }
      // If no last accessed tab or it's not visible, use the first visible tab
      else if (firstVisibleTab) {
        setActiveTab(firstVisibleTab);
        localStorage.setItem(LAST_ACCESSED_TAB_KEY, firstVisibleTab);
      }
    }
  }, [isOpen, selectedTab, visibleTabs]);

  // Handle closing
  const handleClose = () => {
    setActiveTab(null);
    closeSettingsPanel();
  };

  const handleTabClick = (tabId: TabType) => {
    if (activeTab === tabId) {
      return;
    }

    setActiveTab(tabId);

    // Reset the header when switching tabs
    resetControlPanelHeader();

    // Store the selected tab
    localStorage.setItem(LAST_ACCESSED_TAB_KEY, tabId);
  };

  const getTabComponent = (tabId: TabType) => {
    switch (tabId) {
      case 'data':
        return <DataTab />;
      case 'environments':
        return <EnvironmentsTab />;
<<<<<<< HEAD
      case 'deployment-methods':
        return <DeploymentMethodsTab />;
=======
      case 'secrets-manager':
        return <SecretsManagerTab />;
>>>>>>> 0f3e5354
      case 'deployed-apps':
        return <DeployedAppsTab />;
      case 'github':
        return <GitHubTab />;
      case 'members':
        return <MembersTab />;
      case 'roles':
        return <RolesTab />;
      default:
        return null;
    }
  };

  return (
    <RadixDialog.Root open={isOpen}>
      <RadixDialog.Portal>
        <div className="fixed inset-0 flex items-center justify-center z-[100]">
          <RadixDialog.Overlay asChild>
            <motion.div
              className="absolute inset-0 bg-black/80 backdrop-blur-lg"
              initial={{ opacity: 0 }}
              animate={{ opacity: 1 }}
              exit={{ opacity: 0 }}
              transition={{ duration: 0.2 }}
            />
          </RadixDialog.Overlay>

          <RadixDialog.Content
            aria-describedby={undefined}
            onEscapeKeyDown={handleClose}
            onPointerDownOutside={handleClose}
            className="relative z-[101] focus-visible:outline-none"
          >
            <RadixDialog.Title className="sr-only">Control Panel Settings</RadixDialog.Title>
            <motion.div
              className={classNames(
                'w-[900px] h-[644px]',
                'bg-white dark:bg-[#111111]',
                'rounded-2xl shadow-2xl',
                'border border-[#E5E5E5] dark:border-[#2A2A2A]',
                'flex overflow-hidden',
                'relative',
              )}
              initial={{ opacity: 0, scale: 0.95, y: 20 }}
              animate={{ opacity: 1, scale: 1, y: 0 }}
              exit={{ opacity: 0, scale: 0.95, y: 20 }}
              transition={{ duration: 0.2 }}
            >
              {/* Sidebar */}
              <div className="w-[250px] h-full bg-white dark:bg-black border-r border-[#E5E5E5] dark:border-[#1A1A1A] flex flex-col">
                <div className="flex-1 overflow-y-auto p-4">
                  <TabSection title="Workspace" tabs={visibleTabs} activeTab={activeTab} onTabClick={handleTabClick} />

                  <Can I="view" a="AdminApp" ability={React.useContext(AbilityContext)}>
                    <div className="mt-6">
                      <TabSection title="Admin" tabs={adminTabs} activeTab={activeTab} onTabClick={handleTabClick} />
                    </div>
                  </Can>
                </div>
              </div>

              {/* Main Content */}
              <div className="flex-1 flex flex-col min-w-[650px]">
                <ControlPanelHeader />

                <div className="flex-1 overflow-y-auto bg-gray-50 dark:bg-gray-900 relative">
                  <motion.div
                    key={activeTab || 'home'}
                    initial={{ opacity: 0 }}
                    animate={{ opacity: 1 }}
                    exit={{ opacity: 0 }}
                    transition={{ duration: 0.2 }}
                    className="m-6"
                  >
                    {activeTab ? (
                      getTabComponent(activeTab)
                    ) : (
                      <div className="flex items-center justify-center h-full">
                        <div className="text-center">
                          <div className="w-12 h-12 text-gray-400 dark:text-gray-600 mx-auto mb-4">
                            <Settings className="w-12 h-12" />
                          </div>
                          <h3 className="text-lg font-medium text-gray-700 dark:text-gray-300 mb-2">
                            Welcome to Control Panel
                          </h3>
                          <p className="text-sm text-gray-500 dark:text-gray-400">
                            Select a tab from the sidebar to get started
                          </p>
                        </div>
                      </div>
                    )}
                  </motion.div>
                </div>
              </div>
            </motion.div>
          </RadixDialog.Content>
        </div>
      </RadixDialog.Portal>
    </RadixDialog.Root>
  );
};<|MERGE_RESOLUTION|>--- conflicted
+++ resolved
@@ -24,11 +24,8 @@
 import MembersTab from '~/components/@settings/tabs/users/UsersTab';
 import RolesTab from '~/components/@settings/tabs/roles/RolesTab';
 import EnvironmentsTab from '~/components/@settings/tabs/environments';
-<<<<<<< HEAD
+import SecretsManagerTab from '~/components/@settings/tabs/secrets-manager';
 import DeploymentMethodsTab from '~/components/@settings/tabs/deployment-methods/DeploymentMethodsTab';
-=======
-import SecretsManagerTab from '~/components/@settings/tabs/secrets-manager';
->>>>>>> 0f3e5354
 
 const LAST_ACCESSED_TAB_KEY = 'control-panel-last-tab';
 
@@ -172,13 +169,10 @@
         return <DataTab />;
       case 'environments':
         return <EnvironmentsTab />;
-<<<<<<< HEAD
+      case 'secrets-manager':
+        return <SecretsManagerTab />;
       case 'deployment-methods':
         return <DeploymentMethodsTab />;
-=======
-      case 'secrets-manager':
-        return <SecretsManagerTab />;
->>>>>>> 0f3e5354
       case 'deployed-apps':
         return <DeployedAppsTab />;
       case 'github':
