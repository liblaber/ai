--- conflicted
+++ resolved
@@ -437,17 +437,12 @@
                         <Download className="w-4 h-4" />
                         Download Code
                       </PanelHeaderButton>
-<<<<<<< HEAD
-                      <PanelHeaderButton className="mr-1 text-sm" onClick={() => setIsPushDialogOpen(true)}>
-                        <GitBranch className="w-4 h-4" />
-=======
                       <PanelHeaderButton
                         className="mr-1 text-sm"
                         title={!isGitConnected ? 'Connect to GitHub repository' : 'Manage GitHub repository'}
                         onClick={() => setIsPushDialogOpen(true)}
                       >
-                        <div className="i-ph:git-branch" />
->>>>>>> ecf5186a
+                        <GitBranch className="w-4 h-4" />
                         {(() => {
                           if (!isGitConnected) {
                             return 'Connect GitHub';
@@ -459,18 +454,13 @@
                         })()}
                       </PanelHeaderButton>
                       {isGitConnected && (
-<<<<<<< HEAD
-                        <PanelHeaderButton className="mr-1 text-sm" onClick={handleSyncFiles} disabled={isSyncing}>
-                          {isSyncing ? <Loader2 className="w-4 h-4 animate-spin" /> : <Github className="w-4 h-4" />}
-=======
                         <PanelHeaderButton
                           className="mr-1 text-sm"
                           title="Sync local changes with GitHub repository"
                           onClick={handleSyncFiles}
                           disabled={isSyncing}
                         >
-                          {isSyncing ? <div className="i-ph:spinner" /> : <div className="i-ph:github-logo" />}
->>>>>>> ecf5186a
+                          {isSyncing ? <Loader2 className="w-4 h-4 animate-spin" /> : <Github className="w-4 h-4" />}
                           {isSyncing ? 'Syncing...' : 'Sync Files'}
                         </PanelHeaderButton>
                       )}
