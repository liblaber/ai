import { memo, useCallback, useEffect, useRef, useState } from 'react';
import { useStore } from '@nanostores/react';
import { IconButton } from '~/components/ui/IconButton';
import { workbenchStore } from '~/lib/stores/workbench';
import { PortDropdown } from './PortDropdown';
import { ScreenshotSelector } from './ScreenshotSelector';
import { PreviewLoader } from '~/components/workbench/PreviewLoader';
import { logger } from '~/utils/logger';
import { FixIssuesDialog } from './FixIssuesDialog';
import type { SendMessageFn } from '~/components/chat/Chat.client';

type ResizeSide = 'left' | 'right' | null;

interface WindowSize {
  name: string;
  width: number;
  height: number;
  icon: string;
}

const WINDOW_SIZES: WindowSize[] = [
  { name: 'Mobile', width: 375, height: 667, icon: 'i-ph:device-mobile' },
  { name: 'Tablet', width: 768, height: 1024, icon: 'i-ph:device-tablet' },
  { name: 'Laptop', width: 1366, height: 768, icon: 'i-ph:laptop' },
  { name: 'Desktop', width: 1920, height: 1080, icon: 'i-ph:monitor' },
];

type Props = {
  sendMessage?: SendMessageFn;
};

export const Preview = memo(({ sendMessage }: Props) => {
  const iframeRef = useRef<HTMLIFrameElement>(null);
  const containerRef = useRef<HTMLDivElement>(null);
  const inputRef = useRef<HTMLInputElement>(null);
  const isLoading = useStore(workbenchStore.previewsStore.isLoading);
  const initialLoadRef = useRef(true);

  const [activePreviewIndex, setActivePreviewIndex] = useState(0);
  const [isPortDropdownOpen, setIsPortDropdownOpen] = useState(false);
  const [isFullscreen, setIsFullscreen] = useState(false);
  const hasSelectedPreview = useRef(false);
  const previews = useStore(workbenchStore.previews);
  const activePreview = previews[activePreviewIndex];

  const [url, setUrl] = useState('');
  const [iframeUrl, setIframeUrl] = useState<string | undefined>();
  const [isSelectionMode, setIsSelectionMode] = useState(false);

  // Toggle between responsive mode and device mode
  const [isDeviceModeOn, setIsDeviceModeOn] = useState(false);

  // Use percentage for width
  const [widthPercent, setWidthPercent] = useState<number>(37.5);

  const [loadingText, setLoadingText] = useState(workbenchStore.previewsStore.loadingText.get());

  const resizingState = useRef({
    isResizing: false,
    side: null as ResizeSide,
    startX: 0,
    startWidthPercent: 37.5,
    windowWidth: window.innerWidth,
  });

  const SCALING_FACTOR = 2;

  const [isWindowSizeDropdownOpen, setIsWindowSizeDropdownOpen] = useState(false);
  const [selectedWindowSize, setSelectedWindowSize] = useState<WindowSize>(WINDOW_SIZES[0]);

  const codeErrors = useStore(workbenchStore.codeErrors);

  const onFixIssue = async (message: string) => {
    workbenchStore.previewsStore.fixingIssues();
    await sendMessage?.({} as any, message, true);
  };

  useEffect(() => {
    workbenchStore.previewsStore.loadingText.subscribe((newLoadingText) => {
      if (newLoadingText !== loadingText) {
        setLoadingText(newLoadingText);
      }
    });

    return () => workbenchStore.previewsStore.loadingText.off();
  }, []);

  useEffect(() => {
    if (!activePreview) {
      setUrl('');
      setIframeUrl(undefined);

      return;
    }

    const { baseUrl } = activePreview;
    setUrl(baseUrl);
    setIframeUrl(baseUrl);
  }, [activePreview]);

  const validateUrl = useCallback(
    (value: string) => {
      if (!activePreview) {
        return false;
      }

      const { baseUrl } = activePreview;

      if (value === baseUrl) {
        return true;
      } else if (value.startsWith(baseUrl)) {
        return ['/', '?', '#'].includes(value.charAt(baseUrl.length));
      }

      return false;
    },
    [activePreview],
  );

  const findMinPortIndex = useCallback(
    (minIndex: number, preview: { port: number }, index: number, array: { port: number }[]) => {
      return preview.port < array[minIndex].port ? index : minIndex;
    },
    [],
  );

  useEffect(() => {
    if (previews.length > 1 && !hasSelectedPreview.current) {
      const minPortIndex = previews.reduce(findMinPortIndex, 0);
      setActivePreviewIndex(minPortIndex);
    }
  }, [previews, findMinPortIndex]);

  const reloadPreview = () => {
    if (iframeRef.current) {
      workbenchStore.previewsStore.startLoading();
      iframeRef.current.src = iframeRef.current.src;
    }
  };

  const toggleFullscreen = async () => {
    if (!isFullscreen && containerRef.current) {
      await containerRef.current.requestFullscreen();
    } else if (document.fullscreenElement) {
      await document.exitFullscreen();
    }
  };

  useEffect(() => {
    const handleFullscreenChange = () => {
      setIsFullscreen(!!document.fullscreenElement);
    };

    document.addEventListener('fullscreenchange', handleFullscreenChange);

    return () => {
      document.removeEventListener('fullscreenchange', handleFullscreenChange);
    };
  }, []);

  const toggleDeviceMode = () => {
    setIsDeviceModeOn((prev) => !prev);
  };

  const startResizing = (e: React.MouseEvent, side: ResizeSide) => {
    if (!isDeviceModeOn) {
      return;
    }

    document.body.style.userSelect = 'none';

    resizingState.current.isResizing = true;
    resizingState.current.side = side;
    resizingState.current.startX = e.clientX;
    resizingState.current.startWidthPercent = widthPercent;
    resizingState.current.windowWidth = window.innerWidth;

    document.addEventListener('mousemove', onMouseMove);
    document.addEventListener('mouseup', onMouseUp);

    e.preventDefault();
  };

  const onMouseMove = (e: MouseEvent) => {
    if (!resizingState.current.isResizing) {
      return;
    }

    const dx = e.clientX - resizingState.current.startX;
    const windowWidth = resizingState.current.windowWidth;

    const dxPercent = (dx / windowWidth) * 100 * SCALING_FACTOR;

    let newWidthPercent = resizingState.current.startWidthPercent;

    if (resizingState.current.side === 'right') {
      newWidthPercent = resizingState.current.startWidthPercent + dxPercent;
    } else if (resizingState.current.side === 'left') {
      newWidthPercent = resizingState.current.startWidthPercent - dxPercent;
    }

    newWidthPercent = Math.max(10, Math.min(newWidthPercent, 90));

    setWidthPercent(newWidthPercent);
  };

  const onMouseUp = () => {
    resizingState.current.isResizing = false;
    resizingState.current.side = null;
    document.removeEventListener('mousemove', onMouseMove);
    document.removeEventListener('mouseup', onMouseUp);

    document.body.style.userSelect = '';
  };

  useEffect(() => {
    const handleWindowResize = () => {
      // Optional: Adjust widthPercent if necessary
    };

    window.addEventListener('resize', handleWindowResize);

    return () => {
      window.removeEventListener('resize', handleWindowResize);
    };
  }, []);

  const GripIcon = () => (
    <div
      style={{
        display: 'flex',
        justifyContent: 'center',
        alignItems: 'center',
        height: '100%',
        pointerEvents: 'none',
      }}
    >
      <div
        style={{
          color: 'rgba(0,0,0,0.5)',
          fontSize: '10px',
          lineHeight: '5px',
          userSelect: 'none',
          marginLeft: '1px',
        }}
      >
        ••• •••
      </div>
    </div>
  );

  const openInNewWindow = (size: WindowSize) => {
    if (activePreview?.baseUrl) {
      const match = activePreview.baseUrl.match(/^https?:\/\/([^.]+)\.local-credentialless\.webcontainer-api\.io/);

      if (match) {
        const previewId = match[1];
        const previewUrl = `/webcontainer/preview/${previewId}`;
        const newWindow = window.open(
          previewUrl,
          '_blank',
          `noopener,noreferrer,width=${size.width},height=${size.height},menubar=no,toolbar=no,location=no,status=no`,
        );

        if (newWindow) {
          newWindow.focus();
        }
      } else {
        console.warn('[Preview] Invalid WebContainer URL:', activePreview.baseUrl);
      }
    }
  };

  return (
    <div ref={containerRef} className={`w-full h-full flex flex-col relative`}>
      {isPortDropdownOpen && (
        <div className="z-iframe-overlay w-full h-full absolute" onClick={() => setIsPortDropdownOpen(false)} />
      )}
<<<<<<< HEAD
      <div className="bg-depth-2 p-2 flex items-center gap-2">
=======
      {!isLoading && !!codeErrors.length && <FixIssuesDialog onFixIssue={onFixIssue} />}
      <div className="bg-liblab-elements-bg-depth-2 p-2 flex items-center gap-2">
>>>>>>> 0a55bd3e
        <div className="flex items-center gap-2">
          <IconButton icon="i-ph:arrow-clockwise" onClick={reloadPreview} />
          <IconButton
            icon="i-ph:selection"
            onClick={() => setIsSelectionMode(!isSelectionMode)}
            className={isSelectionMode ? 'bg-depth-3' : ''}
          />
        </div>

        <div className="flex-grow flex items-center gap-1 bg-liblab-elements-preview-addressBar-background border border-depth-3 text-liblab-elements-preview-addressBar-text rounded-full px-3 py-1 text-sm hover:bg-liblab-elements-preview-addressBar-backgroundHover hover:focus-within:bg-liblab-elements-preview-addressBar-backgroundActive focus-within:bg-liblab-elements-preview-addressBar-backgroundActive focus-within-border-accent focus-within:text-liblab-elements-preview-addressBar-textActive">
          <input
            title="URL"
            ref={inputRef}
            className="w-full bg-transparent outline-none"
            type="text"
            value={url}
            onChange={(event) => {
              setUrl(event.target.value);
            }}
            onKeyDown={(event) => {
              if (event.key === 'Enter' && validateUrl(url)) {
                setIframeUrl(url);

                if (inputRef.current) {
                  inputRef.current.blur();
                }
              }
            }}
          />
        </div>

        <div className="flex items-center gap-2">
          {previews.length > 1 && (
            <PortDropdown
              activePreviewIndex={activePreviewIndex}
              setActivePreviewIndex={setActivePreviewIndex}
              isDropdownOpen={isPortDropdownOpen}
              setHasSelectedPreview={(value) => (hasSelectedPreview.current = value)}
              setIsDropdownOpen={setIsPortDropdownOpen}
              previews={previews}
            />
          )}

          <IconButton
            icon="i-ph:devices"
            onClick={toggleDeviceMode}
            title={isDeviceModeOn ? 'Switch to Responsive Mode' : 'Switch to Device Mode'}
          />

          <IconButton
            icon={isFullscreen ? 'i-ph:arrows-in' : 'i-ph:arrows-out'}
            onClick={toggleFullscreen}
            title={isFullscreen ? 'Exit Full Screen' : 'Full Screen'}
          />

          <div className="flex items-center relative">
            <IconButton
              icon="i-ph:arrow-square-out"
              onClick={() => openInNewWindow(selectedWindowSize)}
              title={`Open Preview in ${selectedWindowSize.name} Window`}
            />
            <IconButton
              icon="i-ph:caret-down"
              onClick={() => setIsWindowSizeDropdownOpen(!isWindowSizeDropdownOpen)}
              className="ml-1"
              title="Select Window Size"
            />

            {isWindowSizeDropdownOpen && (
              <>
                <div className="fixed inset-0 z-50" onClick={() => setIsWindowSizeDropdownOpen(false)} />
                <div className="absolute right-0 top-full mt-2 z-50 min-w-[240px] bg-white dark:bg-black rounded-xl shadow-2xl border border-[#E5E7EB] dark:border-[rgba(255,255,255,0.1)] overflow-hidden">
                  {WINDOW_SIZES.map((size) => (
                    <button
                      key={size.name}
                      className="w-full px-4 py-3.5 text-left text-[#111827] dark:text-gray-300 text-sm whitespace-nowrap flex items-center gap-3 group hover:bg-[#F5EEFF] dark:hover:bg-gray-900 bg-white dark:bg-black"
                      onClick={() => {
                        setSelectedWindowSize(size);
                        setIsWindowSizeDropdownOpen(false);
                        openInNewWindow(size);
                      }}
                    >
                      <div
                        className={`${size.icon} w-5 h-5 text-[#6B7280] dark:text-gray-400 group-hover:text-liblab-elements-item-contentAccent dark:group-hover:text-liblab-elements-item-contentAccent transition-colors duration-200`}
                      />
                      <div className="flex flex-col">
                        <span className="font-medium group-hover:text-liblab-elements-item-contentAccent dark:group-hover:text-liblab-elements-item-contentAccent transition-colors duration-200">
                          {size.name}
                        </span>
                        <span className="text-xs text-[#6B7280] dark:text-gray-400 group-hover:text-liblab-elements-item-contentAccent dark:group-hover:text-liblab-elements-item-contentAccent transition-colors duration-200">
                          {size.width} × {size.height}
                        </span>
                      </div>
                    </button>
                  ))}
                </div>
              </>
            )}
          </div>
        </div>
      </div>

      <div className="flex-1 border-t border-depth-3 flex justify-center items-center overflow-auto">
        <div
          style={{
            width: isDeviceModeOn ? `${widthPercent}%` : '100%',
            height: '100%',
            overflow: 'visible',
            background: 'var(--color-depth-2)',
            position: 'relative',
            display: 'flex',
          }}
        >
          {activePreview ? (
            <>
              <iframe
                ref={iframeRef}
                title="preview"
                className="border-none w-full h-full bg-white"
                src={iframeUrl}
                sandbox="allow-scripts allow-forms allow-popups allow-modals allow-storage-access-by-user-activation allow-same-origin"
                allow="cross-origin-isolated"
                onLoad={(e) => {
                  logger.debug('Handling iframe onLoad event', e);

                  if (!initialLoadRef.current) {
                    workbenchStore.previewsStore.startErrorCollectionPeriod();
                  }

                  initialLoadRef.current = false;
                }}
                hidden={isLoading}
              />
              {isLoading && (
                <div className="absolute inset-0 flex items-center justify-center bg-depth-2 z-50">
                  {<PreviewLoader message={loadingText} />}
                </div>
              )}
              <ScreenshotSelector
                isSelectionMode={isSelectionMode}
                setIsSelectionMode={setIsSelectionMode}
                containerRef={iframeRef}
              />
            </>
          ) : (
            <div className="flex w-full h-full justify-center items-center bg-depth-2 text-primary">
              {<PreviewLoader message={loadingText} />}
            </div>
          )}

          {isDeviceModeOn && (
            <>
              <div
                onMouseDown={(e) => startResizing(e, 'left')}
                style={{
                  position: 'absolute',
                  top: 0,
                  left: 0,
                  width: '15px',
                  marginLeft: '-15px',
                  height: '100%',
                  cursor: 'ew-resize',
                  background: 'rgba(255,255,255,.2)',
                  display: 'flex',
                  alignItems: 'center',
                  justifyContent: 'center',
                  transition: 'background 0.2s',
                  userSelect: 'none',
                }}
                onMouseOver={(e) => (e.currentTarget.style.background = 'rgba(255,255,255,.5)')}
                onMouseOut={(e) => (e.currentTarget.style.background = 'rgba(255,255,255,.2)')}
                title="Drag to resize width"
              >
                <GripIcon />
              </div>

              <div
                onMouseDown={(e) => startResizing(e, 'right')}
                style={{
                  position: 'absolute',
                  top: 0,
                  right: 0,
                  width: '15px',
                  marginRight: '-15px',
                  height: '100%',
                  cursor: 'ew-resize',
                  background: 'rgba(255,255,255,.2)',
                  display: 'flex',
                  alignItems: 'center',
                  justifyContent: 'center',
                  transition: 'background 0.2s',
                  userSelect: 'none',
                }}
                onMouseOver={(e) => (e.currentTarget.style.background = 'rgba(255,255,255,.5)')}
                onMouseOut={(e) => (e.currentTarget.style.background = 'rgba(255,255,255,.2)')}
                title="Drag to resize width"
              >
                <GripIcon />
              </div>
            </>
          )}
        </div>
      </div>
    </div>
  );
});<|MERGE_RESOLUTION|>--- conflicted
+++ resolved
@@ -276,12 +276,8 @@
       {isPortDropdownOpen && (
         <div className="z-iframe-overlay w-full h-full absolute" onClick={() => setIsPortDropdownOpen(false)} />
       )}
-<<<<<<< HEAD
+      {!isLoading && !!codeErrors.length && <FixIssuesDialog onFixIssue={onFixIssue} />}
       <div className="bg-depth-2 p-2 flex items-center gap-2">
-=======
-      {!isLoading && !!codeErrors.length && <FixIssuesDialog onFixIssue={onFixIssue} />}
-      <div className="bg-liblab-elements-bg-depth-2 p-2 flex items-center gap-2">
->>>>>>> 0a55bd3e
         <div className="flex items-center gap-2">
           <IconButton icon="i-ph:arrow-clockwise" onClick={reloadPreview} />
           <IconButton
