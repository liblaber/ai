--- conflicted
+++ resolved
@@ -53,12 +53,8 @@
 export function Chat({ id }: { id?: string }) {
   renderLogger.trace('Chat');
 
-<<<<<<< HEAD
-  const { ready, initialMessages, commandMessage, storeConversationHistory, exportChat } = useConversationHistory(id);
-=======
   const { ready, initialMessages, commandMessage, setCommandMessage, storeConversationHistory, exportChat } =
-    useConversationHistory();
->>>>>>> 77b6d528
+    useConversationHistory(id);
   const title = useStore(description);
   useEffect(() => {
     workbenchStore.setReloadedMessages(initialMessages.map((m) => m.id));
