--- conflicted
+++ resolved
@@ -1,10 +1,6 @@
 'use client';
 
 import { useEffect, useState } from 'react';
-<<<<<<< HEAD
-import { z } from 'zod';
-=======
->>>>>>> 295501e9
 import { CheckCircle, Lock } from 'lucide-react';
 import { Button } from '~/components/ui/Button';
 import { Input } from '~/components/ui/Input';
@@ -15,48 +11,12 @@
 import { useRouter } from 'next/navigation';
 import { Header } from '~/components/header/Header';
 import type { DataSourcePropertyDescriptor } from '@liblab/data-access/utils/types';
-<<<<<<< HEAD
-=======
-import { DataSourcePropertyType } from '@liblab/data-access/utils/types';
->>>>>>> 295501e9
 import {
   type DataSourceOption,
   DEFAULT_DATA_SOURCES,
   SAMPLE_DATABASE,
   useDataSourceTypesPlugin,
 } from '~/lib/hooks/plugins/useDataSourceTypesPlugin';
-<<<<<<< HEAD
-import GoogleSheetsSetup from '~/components/@settings/tabs/data/forms/GoogleSheetsSetup';
-
-const ApiResponseSchema = z.object({
-  success: z.boolean(),
-  message: z.string().optional(),
-  error: z.string().optional(),
-  dataSource: z
-    .object({
-      id: z.string(),
-    })
-    .optional(),
-});
-
-const EnvironmentSchema = z.object({
-  id: z.string(),
-  name: z.string(),
-  description: z.string().optional(),
-});
-
-const EnvironmentsResponseSchema = z.object({
-  success: z.boolean(),
-  environments: z.array(EnvironmentSchema),
-  error: z.string().optional(),
-});
-
-type EnvironmentOption = {
-=======
-import {
-  type GoogleWorkspaceConnection,
-  GoogleWorkspaceConnector,
-} from '~/components/google-workspace/GoogleWorkspaceConnector';
 
 interface ApiResponse {
   success: boolean;
@@ -74,11 +34,16 @@
 }
 
 interface EnvironmentOption {
->>>>>>> 295501e9
   label: string;
   value: string;
   description?: string;
-};
+}
+
+interface EnvironmentsResponse {
+  success: boolean;
+  environments: Environment[];
+  error?: string;
+}
 
 export default function DataSourceConnectionPage() {
   const [dbType, setDbType] = useState<DataSourceOption>(DEFAULT_DATA_SOURCES[0]);
@@ -104,7 +69,7 @@
     const fetchEnvironments = async () => {
       try {
         const response = await fetch('/api/environments');
-        const result = EnvironmentsResponseSchema.parse(await response.json());
+        const result: EnvironmentsResponse = await response.json();
 
         if (result.success) {
           // Transform environments to options
@@ -176,7 +141,7 @@
         body: formData,
       });
 
-      const result = ApiResponseSchema.parse(await response.json());
+      const result = (await response.json()) as ApiResponse;
 
       if (result.success) {
         await handleAddDataSource();
@@ -210,7 +175,7 @@
         body: formData,
       });
 
-      const result = ApiResponseSchema.parse(await response.json());
+      const result = (await response.json()) as ApiResponse;
 
       if (result.success && result.dataSource) {
         setIsSuccess(true);
@@ -227,72 +192,6 @@
     }
   };
 
-<<<<<<< HEAD
-=======
-  const handleGoogleSheetsConnection = async (connection: GoogleWorkspaceConnection) => {
-    try {
-      setError(null);
-      setIsConnecting(true);
-
-      if (!selectedEnvironment) {
-        setError('Please select an environment');
-        return;
-      }
-
-      // Create connection string for Google Sheets
-      let connectionString = '';
-
-      if (connection.accessToken && connection.refreshToken) {
-        // OAuth connection
-        connectionString = `sheets://${connection.documentId}?access_token=${encodeURIComponent(connection.accessToken)}&refresh_token=${encodeURIComponent(connection.refreshToken)}`;
-      } else {
-        // Public URL connection
-        connectionString = connection.url;
-      }
-
-      // Add Apps Script URL if provided
-      if (connection.appsScriptUrl) {
-        connectionString += `${connectionString.includes('?') ? '&' : '?'}apps_script_url=${encodeURIComponent(connection.appsScriptUrl)}`;
-      }
-
-      const formData = new FormData();
-      formData.append('name', connection.title);
-      formData.append('environmentId', selectedEnvironment.value);
-      formData.append('type', dbType.type || dbType.value.toUpperCase());
-
-      const properties = [
-        {
-          type: DataSourcePropertyType.CONNECTION_URL,
-          value: connectionString,
-        },
-      ];
-      formData.append('properties', JSON.stringify(properties));
-
-      const response = await fetch('/api/data-sources', {
-        method: 'POST',
-        body: formData,
-      });
-
-      const result = (await response.json()) as ApiResponse;
-
-      if (result.success && result.dataSource) {
-        setIsSuccess(true);
-        refetchEnvironmentDataSources();
-        setSelectedEnvironmentDataSource(result.dataSource.id, selectedEnvironment.value);
-        setTimeout(() => {
-          router.push('/');
-        }, 1000);
-      } else {
-        setError(result.error || 'Failed to create Google Sheets data source');
-      }
-    } catch (error) {
-      setError(error instanceof Error ? error.message : 'An unexpected error occurred');
-    } finally {
-      setIsConnecting(false);
-    }
-  };
-
->>>>>>> 295501e9
   const handleSampleDatabase = async () => {
     setError(null);
     setIsConnecting(true);
@@ -315,7 +214,7 @@
         }),
       });
 
-      const result = ApiResponseSchema.parse(await response.json());
+      const result = (await response.json()) as ApiResponse;
 
       if (result.success && result.dataSource) {
         setIsSuccess(true);
@@ -465,15 +364,13 @@
           )}
 
           {isGoogleSheetsSelected && (
-            <GoogleSheetsSetup
-              onSuccess={() => {
-                refetchEnvironmentDataSources();
-                setTimeout(() => {
-                  router.push('/');
-                }, 1000);
-              }}
-              environmentId={selectedEnvironment?.value}
-            />
+            <>
+              {error && <div className="text-red-500 text-sm mb-4">{error}</div>}
+              <div className="text-gray-400 text-sm">
+                Google Sheets integration is being updated. Please use the settings to configure Google Sheets data
+                sources.
+              </div>
+            </>
           )}
           {dbType.value === SAMPLE_DATABASE && (
             <>
