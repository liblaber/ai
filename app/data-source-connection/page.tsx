--- conflicted
+++ resolved
@@ -17,14 +17,7 @@
   SAMPLE_DATABASE,
   useDataSourceTypesPlugin,
 } from '~/lib/hooks/plugins/useDataSourceTypesPlugin';
-<<<<<<< HEAD
-=======
-import {
-  type GoogleWorkspaceConnection,
-  GoogleWorkspaceConnector,
-} from '~/components/google-workspace/GoogleWorkspaceConnector';
 import { type EnvironmentOption, type EnvironmentsResponse } from '~/types/deployment-methods';
->>>>>>> 6c60ed54
 
 interface ApiResponse {
   success: boolean;
