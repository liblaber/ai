--- conflicted
+++ resolved
@@ -10,10 +10,6 @@
 import { useDataSourceActions, useEnvironmentDataSourcesStore } from '~/lib/stores/environmentDataSources';
 import { useRouter } from 'next/navigation';
 import { Header } from '~/components/header/Header';
-import {
-  GoogleWorkspaceConnector,
-  type GoogleWorkspaceConnection,
-} from '~/components/google-workspace/GoogleWorkspaceConnector';
 import {
   type DataSourceOption,
   DEFAULT_DATA_SOURCES,
@@ -170,48 +166,6 @@
       }
     } catch (error) {
       setError(error instanceof Error ? error.message : 'An unexpected error occurred');
-    }
-  };
-
-  const handleGoogleWorkspaceConnection = async (connection: GoogleWorkspaceConnection) => {
-    try {
-      setError(null);
-      setIsConnecting(true);
-
-      const connectionString =
-        connection.type === 'docs'
-          ? connection.accessToken && connection.refreshToken
-            ? `docs://${connection.documentId}/?auth=oauth2&access_token=${encodeURIComponent(connection.accessToken)}&refresh_token=${encodeURIComponent(connection.refreshToken)}`
-            : `docs://${connection.documentId}/`
-          : connection.accessToken && connection.refreshToken
-            ? `sheets://${connection.documentId}/?auth=oauth2&access_token=${encodeURIComponent(connection.accessToken)}&refresh_token=${encodeURIComponent(connection.refreshToken)}${connection.appsScriptUrl ? `&appsScript=${encodeURIComponent(connection.appsScriptUrl)}` : ''}`
-            : `sheets://${connection.documentId}/${connection.appsScriptUrl ? `?appsScript=${encodeURIComponent(connection.appsScriptUrl)}` : ''}`;
-
-      const formData = new FormData();
-      formData.append('name', connection.title);
-      formData.append('connectionString', connectionString);
-
-      const response = await fetch('/api/data-sources', {
-        method: 'POST',
-        body: formData,
-      });
-
-      const result = (await response.json()) as ApiResponse;
-
-      if (result.success && result.dataSource) {
-        setIsSuccess(true);
-        refetchDataSources();
-        setSelectedDataSourceId(result.dataSource.id);
-        setTimeout(() => {
-          router.push('/');
-        }, 1000);
-      } else {
-        setError(result.error || 'Failed to create data source');
-      }
-    } catch (error) {
-      setError(error instanceof Error ? error.message : 'An unexpected error occurred');
-    } finally {
-      setIsConnecting(false);
     }
   };
 
@@ -314,32 +268,6 @@
             )}
           </div>
           {dbType.value !== 'sample' && (
-<<<<<<< HEAD
-            <>
-              {dbType.value === 'google-docs' ||
-              dbType.value === 'google-sheets' ||
-              dbType.label === 'Google Docs' ||
-              dbType.label === 'Google Sheets' ? (
-                <div className="space-y-6">
-                  {error && <div className="text-red-500 text-sm mb-4">{error}</div>}
-                  <GoogleWorkspaceConnector
-                    type={dbType.value === 'google-docs' || dbType.label === 'Google Docs' ? 'docs' : 'sheets'}
-                    onConnection={handleGoogleWorkspaceConnection}
-                    onError={setError}
-                    isConnecting={isConnecting}
-                    isSuccess={isSuccess}
-                  />
-                  <div>
-                    <div className="border-b border-gray-700 mb-7" />
-                    <div className="flex items-center gap-2 mb-2">
-                      <Lock className="w-5 h-5 text-gray-400 !text-primary" />
-                      <span className="font-medium text-primary text-sm">100% Secure & Encrypted</span>
-                    </div>
-                    <div className="text-gray-400 text-[13px] leading-snug">
-                      Your company's data is protected through AES-256 encryption, HTTPS with TLS 1.2/1.3, and strict
-                      network policies.
-                    </div>
-=======
             <form onSubmit={handleFormSubmit} className="flex flex-col gap-6">
               <div>
                 <Label htmlFor="db-name" className="mb-3 block text-gray-300">
@@ -377,68 +305,25 @@
                   <div className="flex items-center gap-2">
                     <CheckCircle className="w-5 h-5" />
                     Data Source Connected
->>>>>>> 09eee5f0
                   </div>
+                ) : isTesting ? (
+                  'Testing...'
+                ) : (
+                  'Test & Continue'
+                )}
+              </Button>
+              <div>
+                <div className="border-b border-gray-700 mb-7" />
+                <div className="flex items-center gap-2 mb-2">
+                  <Lock className="w-5 h-5 text-gray-400 !text-primary" />
+                  <span className="font-medium text-primary text-sm">100% Secure & Encrypted</span>
                 </div>
-              ) : (
-                <form onSubmit={handleFormSubmit} className="flex flex-col gap-6">
-                  <div>
-                    <Label htmlFor="db-name" className="mb-3 block text-gray-300">
-                      Database Name
-                    </Label>
-                    <Input
-                      id="db-name"
-                      type="text"
-                      value={dbName}
-                      onChange={(e: React.ChangeEvent<HTMLInputElement>) => setDbName(e.target.value)}
-                    />
-                  </div>
-                  <div>
-                    <Label htmlFor="conn-str" className="mb-3 block text-gray-300">
-                      Connection String
-                    </Label>
-                    <Input
-                      id="conn-str"
-                      type="text"
-                      value={connStr}
-                      onChange={(e: React.ChangeEvent<HTMLInputElement>) => setConnStr(e.target.value)}
-                    />
-                    <Label className="mb-3 block !text-[13px] text-gray-300 mt-2">
-                      e.g. {dbType.value}://username:password@host:port/database
-                    </Label>
-                  </div>
-                  {error && <div className="text-red-500 text-sm mb-2">{error}</div>}
-                  <Button
-                    type="submit"
-                    variant="primary"
-                    className={`min-w-[150px] max-w-[220px] transition-all duration-300 ${isSuccess ? 'bg-green-500 hover:bg-green-500 !disabled:opacity-100' : ''}`}
-                    disabled={!dbName || !connStr || isTesting || isSuccess}
-                  >
-                    {isSuccess ? (
-                      <div className="flex items-center gap-2">
-                        <CheckCircle className="w-5 h-5" />
-                        Data Source Connected
-                      </div>
-                    ) : isTesting ? (
-                      'Testing...'
-                    ) : (
-                      'Test & Continue'
-                    )}
-                  </Button>
-                  <div>
-                    <div className="border-b border-gray-700 mb-7" />
-                    <div className="flex items-center gap-2 mb-2">
-                      <Lock className="w-5 h-5 text-gray-400 !text-primary" />
-                      <span className="font-medium text-primary text-sm">100% Secure & Encrypted</span>
-                    </div>
-                    <div className="text-gray-400 text-[13px] leading-snug">
-                      Your company's data is protected through AES-256 encryption, HTTPS with TLS 1.2/1.3, and strict
-                      network policies.
-                    </div>
-                  </div>
-                </form>
-              )}
-            </>
+                <div className="text-gray-400 text-[13px] leading-snug">
+                  Your company's data is protected through AES-256 encryption, HTTPS with TLS 1.2/1.3, and strict
+                  network policies.
+                </div>
+              </div>
+            </form>
           )}
           {dbType.value === SAMPLE_DATABASE && (
             <>
