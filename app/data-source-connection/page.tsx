'use client';

import { useEffect, useState } from 'react';
import { CheckCircle, Lock } from 'lucide-react';
import { Button } from '~/components/ui/Button';
import { Input } from '~/components/ui/Input';
import { Label } from '~/components/ui/Label';
import { BaseSelect } from '~/components/ui/Select';
import { SelectDatabaseTypeOptions, SingleValueWithTooltip } from '~/components/database/SelectDatabaseTypeOptions';
import { useDataSourceActions, useEnvironmentDataSourcesStore } from '~/lib/stores/environmentDataSources';
import { useRouter } from 'next/navigation';
import { Header } from '~/components/header/Header';
import type { DataSourcePropertyDescriptor } from '@liblab/data-access/utils/types';
import {
  type DataSourceOption,
  DEFAULT_DATA_SOURCES,
  SAMPLE_DATABASE,
  useDataSourceTypesPlugin,
} from '~/lib/hooks/plugins/useDataSourceTypesPlugin';
import { type EnvironmentOption, type EnvironmentsResponse } from '~/types/deployment-methods';

interface ApiResponse {
  success: boolean;
  message?: string;
  error?: string;
  environmentDataSource?: {
    dataSourceId: string;
    environmentId: string;
  };
}

export default function DataSourceConnectionPage() {
  const [dbType, setDbType] = useState<DataSourceOption>(DEFAULT_DATA_SOURCES[0]);
  const [dbName, setDbName] = useState('');
  const [propertyValues, setPropertyValues] = useState<Record<string, string>>({});
  const [selectedEnvironment, setSelectedEnvironment] = useState<EnvironmentOption | null>(null);
  const [environmentOptions, setEnvironmentOptions] = useState<EnvironmentOption[]>([]);
  const [isLoadingEnvironments, setIsLoadingEnvironments] = useState(true);
  const [isTesting, setIsTesting] = useState(false);
  const [isConnecting, setIsConnecting] = useState(false);
  const [isSuccess, setIsSuccess] = useState(false);
  const [error, setError] = useState<string | null>(null);
  const { setSelectedEnvironmentDataSource } = useEnvironmentDataSourcesStore();
  const { refetchEnvironmentDataSources } = useDataSourceActions();
  const router = useRouter();

  const { availableDataSourceOptions } = useDataSourceTypesPlugin();

  // Helper to check if selected database type is Google Sheets
  const isGoogleSheetsSelected = dbType.value === 'google-sheets' || dbType.label?.toLowerCase().includes('sheets');

  useEffect(() => {
    const fetchEnvironments = async () => {
      try {
        const response = await fetch('/api/environments');
        const result: EnvironmentsResponse = await response.json();

        if (result.success) {
          // Transform environments to options
          const options: EnvironmentOption[] = result.environments.map((env) => ({
            label: env.name,
            value: env.id,
            description: env.description,
          }));
          setEnvironmentOptions(options);

          // Auto-select first environment if available
          if (options.length > 0) {
            setSelectedEnvironment(options[0]);
          }
        } else {
          setError(result.error || 'Failed to fetch environments');
        }
      } catch (error) {
        setError('Failed to fetch environments');
        console.error('Error fetching environments:', error);
      } finally {
        setIsLoadingEnvironments(false);
      }
    };

    fetchEnvironments();
  }, []);

  const handleFormSubmit = async (e: React.FormEvent) => {
    e.preventDefault();
    setIsTesting(true);
    setError(null);

    if (!selectedEnvironment) {
      setError('Please select an environment');
      return;
    }

    if (!dbName) {
      setError('Please enter a database name');
      return;
    }

    const hasAllRequiredProperties =
      dbType.properties && dbType.properties.length > 0
        ? dbType.properties.every((prop) => {
            const value = propertyValues[prop.type];
            return value && value.trim() !== '';
          })
        : true;

    if (!hasAllRequiredProperties) {
      setError('Please fill in all required fields');
      return;
    }

    try {
      const formData = new FormData();
      formData.append('type', dbType.type || dbType.value.toUpperCase());

      const properties = (dbType.properties || []).map((prop) => ({
        type: prop.type,
        value: propertyValues[prop.type] || '',
      }));
      formData.append('properties', JSON.stringify(properties));

      const response = await fetch('/api/data-sources/testing', {
        method: 'POST',
        body: formData,
      });

      const result = (await response.json()) as ApiResponse;

      if (result.success) {
        await handleAddDataSource();
      } else {
        setError(result.message || result.error || 'Failed to connect to data source');
      }
    } catch (error) {
      setError(error instanceof Error ? error.message : 'An unexpected error occurred');
    } finally {
      setIsTesting(false);
    }
  };

  const handleAddDataSource = async () => {
    try {
      setError(null);

      const formData = new FormData();
      formData.append('name', dbName);
      formData.append('type', dbType.type || dbType.value.toUpperCase());

      const properties = (dbType.properties || []).map((prop) => ({
        type: prop.type,
        value: propertyValues[prop.type] || '',
      }));
      formData.append('properties', JSON.stringify(properties));
      formData.append('environmentId', selectedEnvironment!.value);

      const response = await fetch('/api/data-sources', {
        method: 'POST',
        body: formData,
      });

      const result = (await response.json()) as ApiResponse;

      if (result.success && result.environmentDataSource) {
        setIsSuccess(true);
        refetchEnvironmentDataSources();
        setSelectedEnvironmentDataSource(
          result.environmentDataSource.dataSourceId,
          result.environmentDataSource.environmentId,
        );
        setTimeout(() => {
          router.push('/');
        }, 1000);
      } else {
        setError(result.error || 'Failed to create data source');
      }
    } catch (error) {
      setError(error instanceof Error ? error.message : 'An unexpected error occurred');
    }
  };

<<<<<<< HEAD
=======
  const handleGoogleSheetsConnection = async (connection: GoogleWorkspaceConnection) => {
    try {
      setError(null);
      setIsConnecting(true);

      if (!selectedEnvironment) {
        setError('Please select an environment');
        return;
      }

      // Create connection string for Google Sheets
      let connectionString = '';

      if (connection.accessToken && connection.refreshToken) {
        // OAuth connection
        connectionString = `sheets://${connection.documentId}?access_token=${encodeURIComponent(connection.accessToken)}&refresh_token=${encodeURIComponent(connection.refreshToken)}`;
      } else {
        // Public URL connection
        connectionString = connection.url;
      }

      // Add Apps Script URL if provided
      if (connection.appsScriptUrl) {
        connectionString += `${connectionString.includes('?') ? '&' : '?'}apps_script_url=${encodeURIComponent(connection.appsScriptUrl)}`;
      }

      const formData = new FormData();
      formData.append('name', connection.title);
      formData.append('environmentId', selectedEnvironment.value);
      formData.append('type', dbType.type || dbType.value.toUpperCase());

      const properties = [
        {
          type: DataSourcePropertyType.CONNECTION_URL,
          value: connectionString,
        },
      ];
      formData.append('properties', JSON.stringify(properties));

      const response = await fetch('/api/data-sources', {
        method: 'POST',
        body: formData,
      });

      const result = (await response.json()) as ApiResponse;

      if (result.success && result.environmentDataSource) {
        setIsSuccess(true);
        refetchEnvironmentDataSources();
        setSelectedEnvironmentDataSource(
          result.environmentDataSource.dataSourceId,
          result.environmentDataSource.environmentId,
        );
        setTimeout(() => {
          router.push('/');
        }, 1000);
      } else {
        setError(result.error || 'Failed to create Google Sheets data source');
      }
    } catch (error) {
      setError(error instanceof Error ? error.message : 'An unexpected error occurred');
    } finally {
      setIsConnecting(false);
    }
  };

>>>>>>> 495af0c1
  const handleSampleDatabase = async () => {
    setError(null);
    setIsConnecting(true);

    if (!selectedEnvironment) {
      setError('Please select an environment');
      setIsConnecting(false);

      return;
    }

    try {
      const response = await fetch(`/api/data-sources/example?environmentId=${selectedEnvironment.value}`, {
        method: 'POST',
        headers: {
          'Content-Type': 'application/json',
        },
        body: JSON.stringify({
          environmentId: selectedEnvironment.value,
        }),
      });

      const result = (await response.json()) as ApiResponse;

      if (result.success && result.environmentDataSource) {
        setIsSuccess(true);
        refetchEnvironmentDataSources();
        setSelectedEnvironmentDataSource(
          result.environmentDataSource.dataSourceId,
          result.environmentDataSource.environmentId,
        );
        setTimeout(() => {
          router.push('/');
        }, 1000);
      } else {
        setError('Failed to connect sample data source.');
      }
    } catch {
      setError('Failed to connect sample data source.');
    } finally {
      setIsConnecting(false);
    }
  };

  return (
    <div className="flex flex-col h-full w-full bg-depth-1">
      <Header showMenuIcon={false} />
      <div className="h-full bg-gray-950 flex items-center justify-center p-4">
        <div className="w-full max-w-[620px] h-[560px]">
          <h1 className="text-2xl text-primary mb-6 text-center">Let's connect your data source</h1>
          <div className="mb-6">
            <p className="text-center text-base font-light text-primary">
              Continue with a sample database or connect your own database. More options, such as Github and other
              integrations are coming soon!
            </p>
          </div>
          <div className="flex gap-2 mb-6 items-end">
            <div className="min-w-[160px] flex-1">
              <Label className="mb-3 block text-gray-300">Data source</Label>
              <BaseSelect
                value={dbType}
                onChange={(value: DataSourceOption | null) => {
                  if (!value || value.status !== 'available') {
                    return;
                  }

                  setDbType(value);
                  setDbName('');
                  setPropertyValues({});
                  setError(null);
                }}
                options={availableDataSourceOptions}
                width="100%"
                minWidth="100%"
                isSearchable={false}
                components={{
                  MenuList: SelectDatabaseTypeOptions,
                  SingleValue: SingleValueWithTooltip,
                }}
              />
            </div>
          </div>
          <div className="mb-6">
            <Label className="mb-3 block text-gray-300">Environment</Label>
            <BaseSelect
              value={selectedEnvironment}
              onChange={(value: EnvironmentOption | null) => {
                setSelectedEnvironment(value);
                setError(null);
              }}
              options={environmentOptions}
              placeholder={isLoadingEnvironments ? 'Loading environments...' : 'Select environment'}
              isDisabled={isLoadingEnvironments}
              width="100%"
              minWidth="100%"
              isSearchable={false}
            />
            {selectedEnvironment?.description && (
              <div className="text-gray-400 text-sm mt-2">{selectedEnvironment.description}</div>
            )}
          </div>
          {dbType.value !== 'sample' && !isGoogleSheetsSelected && (
            <form onSubmit={handleFormSubmit} className="flex flex-col gap-6">
              <div>
                <Label htmlFor="db-name" className="mb-3 block text-gray-300">
                  {dbType.label}
                </Label>
                <Input
                  id="db-name"
                  type="text"
                  value={dbName}
                  onChange={(e: React.ChangeEvent<HTMLInputElement>) => setDbName(e.target.value)}
                />
              </div>
              {/* Dynamic property fields */}
              {dbType.properties && dbType.properties.length > 0 ? (
                dbType.properties.map((property: DataSourcePropertyDescriptor) => (
                  <div key={property.label}>
                    <Label className="mb-3 block text-gray-300">{property.label}</Label>
                    <Input
                      type="text"
                      value={propertyValues[property.type] || ''}
                      onChange={(e: React.ChangeEvent<HTMLInputElement>) =>
                        setPropertyValues((prev) => ({ ...prev, [property.type]: e.target.value }))
                      }
                    />
                    <Label className="mb-3 block !text-[13px] text-gray-300 mt-2">e.g. {property.format}</Label>
                  </div>
                ))
              ) : (
                <div className="text-gray-400 text-sm">
                  No configuration properties available for this data source type.
                </div>
              )}
              {error && <div className="text-red-500 text-sm mb-2">{error}</div>}
              <Button
                type="submit"
                variant="primary"
                className={`min-w-[150px] max-w-[220px] transition-all duration-300 ${isSuccess ? 'bg-green-500 hover:bg-green-500 !disabled:opacity-100' : ''}`}
                disabled={
                  !selectedEnvironment ||
                  !dbName ||
                  (dbType.properties && dbType.properties.length > 0
                    ? !dbType.properties.every((prop) => !!propertyValues[prop.type])
                    : false) ||
                  isTesting ||
                  isSuccess
                }
              >
                {isSuccess ? (
                  <div className="flex items-center gap-2">
                    <CheckCircle className="w-5 h-5" />
                    Data Source Connected
                  </div>
                ) : isTesting ? (
                  'Testing...'
                ) : (
                  'Test & Continue'
                )}
              </Button>
              <div>
                <div className="border-b border-gray-700 mb-7" />
                <div className="flex items-center gap-2 mb-2">
                  <Lock className="w-5 h-5 text-gray-400 !text-primary" />
                  <span className="font-medium text-primary text-sm">100% Secure & Encrypted</span>
                </div>
                <div className="text-gray-400 text-[13px] leading-snug">
                  Your company's data is protected through AES-256 encryption, HTTPS with TLS 1.2/1.3, and strict
                  network policies.
                </div>
              </div>
            </form>
          )}

          {isGoogleSheetsSelected && (
            <>
              {error && <div className="text-red-500 text-sm mb-4">{error}</div>}
              <div className="text-gray-400 text-sm">
                Google Sheets integration is being updated. Please use the settings to configure Google Sheets data
                sources.
              </div>
            </>
          )}
          {dbType.value === SAMPLE_DATABASE && (
            <>
              {error && <div className="text-red-500 text-sm mb-4">{error}</div>}
              <Button
                type="button"
                variant="primary"
                className={`min-w-[150px] transition-all duration-300 ${isSuccess ? 'bg-green-500 hover:bg-green-500 !disabled:opacity-100' : ''}`}
                onClick={handleSampleDatabase}
                disabled={!selectedEnvironment || isSuccess}
              >
                {isSuccess ? (
                  <div className="flex items-center gap-2">
                    <CheckCircle className="w-5 h-5" />
                    Data Source Connected
                  </div>
                ) : isConnecting ? (
                  'Connecting...'
                ) : (
                  'Connect'
                )}
              </Button>
            </>
          )}
        </div>
      </div>
    </div>
  );
}<|MERGE_RESOLUTION|>--- conflicted
+++ resolved
@@ -179,75 +179,6 @@
     }
   };
 
-<<<<<<< HEAD
-=======
-  const handleGoogleSheetsConnection = async (connection: GoogleWorkspaceConnection) => {
-    try {
-      setError(null);
-      setIsConnecting(true);
-
-      if (!selectedEnvironment) {
-        setError('Please select an environment');
-        return;
-      }
-
-      // Create connection string for Google Sheets
-      let connectionString = '';
-
-      if (connection.accessToken && connection.refreshToken) {
-        // OAuth connection
-        connectionString = `sheets://${connection.documentId}?access_token=${encodeURIComponent(connection.accessToken)}&refresh_token=${encodeURIComponent(connection.refreshToken)}`;
-      } else {
-        // Public URL connection
-        connectionString = connection.url;
-      }
-
-      // Add Apps Script URL if provided
-      if (connection.appsScriptUrl) {
-        connectionString += `${connectionString.includes('?') ? '&' : '?'}apps_script_url=${encodeURIComponent(connection.appsScriptUrl)}`;
-      }
-
-      const formData = new FormData();
-      formData.append('name', connection.title);
-      formData.append('environmentId', selectedEnvironment.value);
-      formData.append('type', dbType.type || dbType.value.toUpperCase());
-
-      const properties = [
-        {
-          type: DataSourcePropertyType.CONNECTION_URL,
-          value: connectionString,
-        },
-      ];
-      formData.append('properties', JSON.stringify(properties));
-
-      const response = await fetch('/api/data-sources', {
-        method: 'POST',
-        body: formData,
-      });
-
-      const result = (await response.json()) as ApiResponse;
-
-      if (result.success && result.environmentDataSource) {
-        setIsSuccess(true);
-        refetchEnvironmentDataSources();
-        setSelectedEnvironmentDataSource(
-          result.environmentDataSource.dataSourceId,
-          result.environmentDataSource.environmentId,
-        );
-        setTimeout(() => {
-          router.push('/');
-        }, 1000);
-      } else {
-        setError(result.error || 'Failed to create Google Sheets data source');
-      }
-    } catch (error) {
-      setError(error instanceof Error ? error.message : 'An unexpected error occurred');
-    } finally {
-      setIsConnecting(false);
-    }
-  };
-
->>>>>>> 495af0c1
   const handleSampleDatabase = async () => {
     setError(null);
     setIsConnecting(true);
