--- conflicted
+++ resolved
@@ -81,12 +81,7 @@
 };
 
 export async function getStarterTemplateMessages(title: string, databaseUrl: string): Promise<Message[]> {
-<<<<<<< HEAD
-  const starterFiles = await getStarterTemplateFiles();
-  const updatedFiles = await writeSensitiveDataToEnvFile(starterFiles, databaseUrl);
-=======
   const starterFiles = await getStarterTemplateFiles(databaseUrl);
->>>>>>> ab5ac608
 
   await loadFileMapIntoContainer(starterFiles);
 
