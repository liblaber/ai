import 'dotenv/config';
import { getTelemetry, TelemetryEventType } from '~/lib/telemetry/telemetry-manager';
import { normalizeError } from '~/lib/telemetry/error-utils';
import { execSync } from 'child_process';
<<<<<<< HEAD
import { getInstanceId } from '~/lib/instance-id';
=======
import fs from 'fs';
import os from 'os';
>>>>>>> 2641f163

const runApp = async (): Promise<void> => {
  console.log(`
★═══════════════════════════════════════★
          🦙 liblab builder 🦙
★═══════════════════════════════════════★
`);

  // Run migrations first
  console.log('⏳ Running database migrations...');
  execSync('tsx run-migrations.ts', { stdio: 'inherit' });

  // Setup tunnel if in local environment
  if (process.env.NEXT_PUBLIC_ENV_NAME === 'local') {
    console.log('⏳ Setting up tunnel...');
    execSync('tsx setup-tunnel.ts', { stdio: 'inherit' });
  }

  console.log('⏳  Please wait until the URL appears here');
  console.log('★═══════════════════════════════════════★');
};

async function trackAppError(error: any) {
  const telemetry = await getTelemetry();

  try {
    const errorInfo = normalizeError(error);

    await telemetry.trackTelemetryEvent({
      eventType: TelemetryEventType.APP_ERROR,
      properties: {
        errorMessage: errorInfo.message,
        error: errorInfo,
      },
    });

    telemetry.shutdown();

    // Leave some time for telemetry to flush the event before the process exits
    await new Promise((resolve) => setTimeout(resolve, 2000));
  } catch (telemetryError) {
    console.warn('Failed to track start error:', (telemetryError as Error).message);
  }
}

// Add error handling for the entire runApp function
const runAppWithErrorHandling = async (): Promise<void> => {
  try {
    await runApp();
  } catch (error) {
    await trackAppError(error);

    process.exit(1);
  }
};

runAppWithErrorHandling();<|MERGE_RESOLUTION|>--- conflicted
+++ resolved
@@ -2,12 +2,6 @@
 import { getTelemetry, TelemetryEventType } from '~/lib/telemetry/telemetry-manager';
 import { normalizeError } from '~/lib/telemetry/error-utils';
 import { execSync } from 'child_process';
-<<<<<<< HEAD
-import { getInstanceId } from '~/lib/instance-id';
-=======
-import fs from 'fs';
-import os from 'os';
->>>>>>> 2641f163
 
 const runApp = async (): Promise<void> => {
   console.log(`
