--- conflicted
+++ resolved
@@ -68,18 +68,10 @@
 npm run test:headless
 ```
 
-<<<<<<< HEAD
-6. **Run data source tests:**
-
-```bash
-# Run all data source tests
-npm run test:datasources
-=======
 6. **Run specific test:**
 
 ```bash
 npm run test -- test-file.spec.ts
->>>>>>> db4f4438
 ```
 
 7. **View test report:**
