{
  "name": "e2e-tests",
  "version": "1.0.0",
  "description": "End-to-end tests for liblab.ai",
  "main": "index.js",
  "scripts": {
    "test": "playwright test",
    "test:headed": "playwright test --headed",
    "test:ui": "playwright test --ui",
    "test:debug": "playwright test --debug",
    "test:headless": "playwright test --headed=false",
<<<<<<< HEAD
    "test:datasources": "playwright test --grep \"Add.*Data Source Flow\"",
=======
>>>>>>> 401449cc
    "report": "playwright show-report"
  },
  "keywords": [
    "playwright",
    "e2e",
    "testing"
  ],
  "author": "",
  "license": "ISC",
  "devDependencies": {
    "@playwright/test": "^1.41.2"
  }
}<|MERGE_RESOLUTION|>--- conflicted
+++ resolved
@@ -9,10 +9,6 @@
     "test:ui": "playwright test --ui",
     "test:debug": "playwright test --debug",
     "test:headless": "playwright test --headed=false",
-<<<<<<< HEAD
-    "test:datasources": "playwright test --grep \"Add.*Data Source Flow\"",
-=======
->>>>>>> 401449cc
     "report": "playwright show-report"
   },
   "keywords": [
