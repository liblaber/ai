/// <reference types="node" />
import { defineConfig, devices } from '@playwright/test';
<<<<<<< HEAD
import { config } from 'dotenv';

// Load environment variables from .env file
config({ path: '.env' });
=======
import path from 'path';

export const STORAGE_STATE = path.join(__dirname, 'playwright/.auth/user.json');

export const CHROME_USE_PROPERTIES = {
  ...devices['Desktop Chrome'],

  // Show browser window during test execution (only in non-CI environments)
  headless: !!process.env.CI,

  // Set larger viewport for more reliable testing
  viewport: { width: 1280, height: 720 },

  // This reuses the initial user session cookie
  storageState: STORAGE_STATE,

  // Extra options for stability
  launchOptions: {
    args: [
      '--disable-web-security',
      '--disable-features=VizDisplayCompositor',
      '--no-sandbox',
      '--disable-setuid-sandbox',
    ],
  },
};
>>>>>>> 1c828cde

/**
 * @see https://playwright.dev/docs/test-configuration
 */
export default defineConfig({
  testDir: './',

  /* Fail the build on CI if you accidentally left test.only in the source code. */
  forbidOnly: !!process.env.CI,

  /* Retry on CI only */
  retries: process.env.CI ? 2 : 0,

  /* Allow parallel tests. */
  workers: 2,

  /* Reporter to use. See https://playwright.dev/docs/test-reporters */
  reporter: 'html',

  /* Shared settings for all the projects below. See https://playwright.dev/docs/api/class-testoptions. */
  use: {
    /* Base URL to use in actions like `await page.goto('/')`. */
    baseURL: process.env.BASE_URL || 'http://localhost:3000',

    /* Collect trace when retrying the failed test. See https://playwright.dev/docs/trace-viewer */
    trace: 'on-first-retry',

    /* Take the screenshot on failure */
    screenshot: 'only-on-failure',

    /* Record video for every run */
    video: 'on',

    /* Navigation timeout */
    navigationTimeout: 60000,

    /* Action timeout */
    actionTimeout: 30000,
  },

  /* Configure projects for major browsers */
  projects: [
    {
      name: 'login',
      testMatch: 'setup/login.ts',
    },
    {
      name: 'initial-setup',
      testMatch: 'setup/initial-setup.ts',
      dependencies: ['login'],
      use: CHROME_USE_PROPERTIES,
    },
    {
      name: 'chromium',
      dependencies: ['initial-setup'],
      use: CHROME_USE_PROPERTIES,
    },
  ],
});<|MERGE_RESOLUTION|>--- conflicted
+++ resolved
@@ -1,12 +1,10 @@
 /// <reference types="node" />
 import { defineConfig, devices } from '@playwright/test';
-<<<<<<< HEAD
+import path from 'path';
 import { config } from 'dotenv';
 
 // Load environment variables from .env file
 config({ path: '.env' });
-=======
-import path from 'path';
 
 export const STORAGE_STATE = path.join(__dirname, 'playwright/.auth/user.json');
 
@@ -32,7 +30,6 @@
     ],
   },
 };
->>>>>>> 1c828cde
 
 /**
  * @see https://playwright.dev/docs/test-configuration
