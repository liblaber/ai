import {
  type Account,
  DataSourcePropertyType,
  DataSourceType,
  PermissionAction,
  PermissionResource,
  PrismaClient,
  type Role,
  type User,
} from '@prisma/client';
import { decryptEnvironmentVariable } from '~/lib/services/environmentVariablesService';

const prisma = new PrismaClient();

async function seedOIDCSSOProvider(): Promise<void> {
  try {
    // Check if OIDC environment variables are configured
    const oidcIssuer = process.env.OIDC_ISSUER;
    const oidcClientId = process.env.OIDC_CLIENT_ID;
    const oidcClientSecret = process.env.OIDC_CLIENT_SECRET;
    const oidcDomain = process.env.OIDC_DOMAIN;
    const oidcProviderId = process.env.OIDC_PROVIDER_ID;

    if (!oidcIssuer || !oidcClientId || !oidcClientSecret || !oidcDomain || !oidcProviderId) {
      console.log('⚠️  OIDC SSO not configured - skipping SSO provider seeding');
      return;
    }

    // Check if SSO provider already exists
    const existingProvider = await prisma.ssoProvider.findFirst({
      where: { providerId: oidcProviderId },
    });

    if (existingProvider) {
      console.log('✅ OIDC SSO provider already exists');
      return;
    }

    // Create the OIDC SSO provider with enhanced configuration
    const formattedIssuer = oidcIssuer.endsWith('/') ? oidcIssuer : `${oidcIssuer}/`;
    const formattedDomain = oidcDomain.endsWith('/') ? oidcDomain : `${oidcDomain}/`;

    const oidcConfig = {
      clientId: oidcClientId,
      clientSecret: oidcClientSecret,
      issuer: formattedIssuer,
      scopes: ['openid', 'profile', 'email'],
      discoveryEndpoint: `${formattedIssuer}.well-known/openid-configuration`,
      authorizationEndpoint: `${formattedIssuer}authorize`,
      tokenEndpoint: `${formattedIssuer}oauth/token`,
      userInfoEndpoint: `${formattedIssuer}userinfo`,
      jwksEndpoint: `${formattedIssuer}.well-known/jwks.json`,
      pkce: true,
    };

    await prisma.ssoProvider.create({
      data: {
        providerId: oidcProviderId,
        friendlyName: process.env.OIDC_FRIENDLY_NAME || 'Continue with SSO',
        issuer: formattedIssuer,
        domain: formattedDomain,
        oidcConfig: JSON.stringify(oidcConfig),
      },
    });

    console.log('✅ Created OIDC SSO provider');
  } catch (error) {
    console.error('❌ Error seeding OIDC SSO provider:', error);
    // Don't throw error to avoid breaking the entire seed process
  }
}

async function seed() {
  if (process.env.LICENSE_KEY !== 'premium') {
    const initialUser = await seedInitialUser();
    await seedInitialAccount(initialUser);
    await seedDefaultAdmin(initialUser.id);
  } else {
    await seedDefaultAdmin();
  }

  await seedDefaultEnvironments();
  await seedBuilderRole();
  await seedOperatorRole();
<<<<<<< HEAD
  await seedOIDCSSOProvider();
=======
  await seedOperatorRole();

  await inferDataSourceTypes();
>>>>>>> 721092e8

  console.log('🎉 Database seed completed successfully');
}

async function seedInitialUser(): Promise<User> {
  try {
    let initialUser = await prisma.user.findUnique({
      where: {
        email: 'anonymous@anonymous.com',
      },
    });

    if (!initialUser) {
      const anonymousUser = {
        email: 'anonymous@anonymous.com',
        name: 'Anonymous',
        emailVerified: false,
        isAnonymous: true,
        createdAt: new Date(),
        updatedAt: new Date(),
      };

      initialUser = await prisma.user.create({
        data: anonymousUser,
      });
      console.log('✅ Created anonymous user');
    } else {
      console.log('✅ Anonymous user already exists');
    }

    return initialUser;
  } catch (error) {
    console.error('❌ Error creating anonymous user:', error);
    throw error;
  }
}

async function seedInitialAccount(initialUser: User): Promise<Account> {
  try {
    let account = await prisma.account.findFirst({
      where: { accountId: initialUser.id, providerId: 'credential', userId: initialUser.id },
    });

    if (!account) {
      account = await prisma.account.create({
        data: {
          accountId: initialUser.id,
          providerId: 'credential',
          userId: initialUser.id,
          password:
            '7545921c88db4437a061a113885545fd:6485b22048dc74d8548c1af7528a2b7cebaa921789f4ed95afc2616963172999fa5751c48829760b20d4bd48876ba9d2451c33ddb9bd3255b9842a1bbc89d0f3',
          createdAt: new Date(),
          updatedAt: new Date(),
        },
      });
      console.log('✅ Created account for anonymous user');
    } else {
      console.log('✅ Account exists for anonymous user');
    }

    return account;
  } catch (error) {
    console.error('❌ Error creating account for anonymous user:', error);
    throw error;
  }
}

async function seedDefaultEnvironments(): Promise<void> {
  try {
    const environments = [
      {
        name: 'Development',
        description: 'Default development environment',
      },
      {
        name: 'Production',
        description: 'Default production environment',
      },
    ];

    for (const envData of environments) {
      let environment = await prisma.environment.findFirst({
        where: { name: envData.name },
      });

      if (!environment) {
        environment = await prisma.environment.create({
          data: {
            name: envData.name,
            description: envData.description,
          },
        });
        console.log(`✅ Created default ${envData.name} environment`);
      } else {
        console.log(`✅ ${envData.name} environment already exists`);
      }
    }
  } catch (error) {
    console.error('❌ Error creating default environments:', error);
    throw error;
  }
}

async function seedDefaultAdmin(userId?: string): Promise<void> {
  try {
    const adminRole = await seedRole('Admin', 'Full system administrator with all privileges');

    if (userId) {
      await seedUserRole(userId, adminRole.id);
    }

    const permissions = [{ resource: PermissionResource.all, action: PermissionAction.manage }];
    await seedPermissions(adminRole.id, permissions);
  } catch (error) {
    console.error('❌ Error seeding default admin user:', error);
    throw error;
  }
}

async function seedBuilderRole(): Promise<void> {
  try {
    const builderRole = await seedRole('Builder', 'Application developer and app user');

    // All permissions except admin app
    const permissions = [
      { resource: PermissionResource.Environment, action: PermissionAction.manage },
      { resource: PermissionResource.DataSource, action: PermissionAction.manage },
      { resource: PermissionResource.Website, action: PermissionAction.manage },
      { resource: PermissionResource.BuilderApp, action: PermissionAction.manage },
    ];
    await seedPermissions(builderRole.id, permissions);
  } catch (error) {
    console.error('❌ Error seeding builder role:', error);
    throw error;
  }
}

async function seedOperatorRole(): Promise<void> {
  try {
    const operatorRole = await seedRole('App User', 'End user with app-only access');

    // Access only to websites
    const permissions = [{ resource: PermissionResource.Website, action: PermissionAction.manage }];
    await seedPermissions(operatorRole.id, permissions);
  } catch (error) {
    console.error('❌ Error seeding operator role:', error);
    throw error;
  }
}

async function seedRole(name: string, description: string | null = null): Promise<Role> {
  try {
    let role = await prisma.role.findFirst({
      where: { name },
    });

    if (!role) {
      role = await prisma.role.create({
        data: {
          name,
          description,
        },
      });
      console.log(`✅ Created ${name} role`);
    } else {
      console.log(`✅ ${name} role already exists`);
    }

    return role;
  } catch (error) {
    console.error(`❌ Error creating ${name} role:`, error);
    throw error;
  }
}

async function seedUserRole(userId: string, roleId: string): Promise<void> {
  try {
    const userRole = await prisma.userRole.findFirst({
      where: { userId, roleId },
    });

    if (!userRole) {
      await prisma.userRole.create({
        data: {
          userId,
          roleId,
        },
      });
    }
  } catch (error) {
    console.error('❌ Error creating user role:', error);
    throw error;
  }
}

async function seedPermissions(
  roleId: string,
  permissions: { resource: PermissionResource; action: PermissionAction }[],
): Promise<void> {
  try {
    for (const { resource, action } of permissions) {
      const existingPermission = await prisma.permission.findFirst({
        where: { roleId, resource, action },
      });

      if (!existingPermission) {
        await prisma.permission.create({
          data: {
            roleId,
            resource,
            action,
          },
        });
      }
    }
  } catch (error) {
    console.error('❌ Error creating permissions:', error);
    throw error;
  }
}

async function inferDataSourceTypes(): Promise<void> {
  try {
    const connectionProps = await prisma.dataSourceProperty.findMany({
      where: { type: DataSourcePropertyType.CONNECTION_URL },
      select: {
        dataSourceId: true,
        environmentVariable: true,
      },
    });

    const dataSourceIdToType = new Map<string, DataSourceType>();

    for (const property of connectionProps) {
      const { value: connectionUrl } = decryptEnvironmentVariable(property.environmentVariable);

      let inferredType: DataSourceType = DataSourceType.SQLITE;

      if (connectionUrl.includes('postgres')) {
        inferredType = DataSourceType.POSTGRES;
      } else if (connectionUrl.includes('mysql')) {
        inferredType = DataSourceType.MYSQL;
      } else if (connectionUrl.includes('mongodb')) {
        inferredType = DataSourceType.MONGODB;
      } else if (connectionUrl.includes('hubspot')) {
        inferredType = DataSourceType.HUBSPOT;
      } else if (connectionUrl.includes('sheets')) {
        inferredType = DataSourceType.GOOGLE_SHEETS;
      } else if (connectionUrl.includes('docs')) {
        inferredType = DataSourceType.GOOGLE_DOCS;
      }

      dataSourceIdToType.set(property.dataSourceId, inferredType);
    }

    for (const [dataSourceId, inferredType] of dataSourceIdToType.entries()) {
      await prisma.dataSource.update({
        where: { id: dataSourceId },
        data: { type: inferredType },
      });
    }
  } catch (error) {
    console.error('❌ Error inferring data source types:', error);
    throw error;
  }
}

seed()
  .catch((e) => {
    console.error('❌ Fatal seeding error:', e);
    process.exit(1);
  })
  .finally(async () => {
    // Ensure the connection is properly closed
    await prisma.$disconnect();
  });<|MERGE_RESOLUTION|>--- conflicted
+++ resolved
@@ -82,13 +82,8 @@
   await seedDefaultEnvironments();
   await seedBuilderRole();
   await seedOperatorRole();
-<<<<<<< HEAD
   await seedOIDCSSOProvider();
-=======
-  await seedOperatorRole();
-
   await inferDataSourceTypes();
->>>>>>> 721092e8
 
   console.log('🎉 Database seed completed successfully');
 }
