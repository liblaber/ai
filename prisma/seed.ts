--- conflicted
+++ resolved
@@ -4,31 +4,11 @@
 const prisma = new PrismaClient();
 
 async function seed() {
-<<<<<<< HEAD
   if (process.env.LICENSE_KEY !== 'premium') {
     const initialUser = await seedInitialUser();
     await seedInitialAccount(initialUser);
     await seedDefaultAdmin(initialUser.id);
   }
-=======
-  const organization = await seedOrganization();
-  const initialUser = await seedInitialUser(organization.id);
-  await seedInitialAccount(initialUser);
-  await seedDefaultAdmin(initialUser.id, organization.id);
-  await seedDefaultEnvironments(organization.id);
-  await seedBuilderRole(organization.id);
-  await seedOperatorRole(organization.id);
-
-  console.log('🎉 Database seed completed successfully');
-}
-
-async function seedOrganization(): Promise<Organization> {
-  try {
-    const anonymousOrganization = {
-      name: 'Anonymous',
-      domain: 'anonymous.com',
-    };
->>>>>>> 49a7fa59
 
   await seedDefaultEnvironment();
   await seedBuilderRole();
@@ -101,11 +81,7 @@
   }
 }
 
-<<<<<<< HEAD
-async function seedDefaultEnvironment(): Promise<Environment> {
-=======
-async function seedDefaultEnvironments(organizationId: string): Promise<void> {
->>>>>>> 49a7fa59
+async function seedDefaultEnvironment(): Promise<Environment> 
   try {
     const environments = [
       {
@@ -118,18 +94,9 @@
       },
     ];
 
-<<<<<<< HEAD
-    if (!environment) {
-      environment = await prisma.environment.create({
-        data: {
-          name: 'Default',
-          description: 'Default environment',
-        },
-=======
     for (const envData of environments) {
       let environment = await prisma.environment.findFirst({
-        where: { name: envData.name, organizationId },
->>>>>>> 49a7fa59
+        where: { name: envData.name },
       });
 
       if (!environment) {
@@ -137,7 +104,6 @@
           data: {
             name: envData.name,
             description: envData.description,
-            organizationId,
           },
         });
         console.log(`✅ Created default ${envData.name} environment`);
