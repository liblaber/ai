// This is your Prisma schema file,
// learn more about it in the docs: https://pris.ly/d/prisma-schema

// Looking for ways to speed up your queries, or scale easily with your serverless or edge functions?
// Try Prisma Accelerate: https://pris.ly/cli/accelerate-init

generator client {
  provider = "prisma-client-js"
}

/// @seed="tsx prisma/seed.ts"

datasource db {
  provider = "postgresql"
  url      = env("DATABASE_URL")
}

model DataSource {
  id           String                  @id @default(cuid())
  name         String
  createdAt    DateTime                @default(now()) @map("created_at")
  updatedAt    DateTime                @updatedAt @map("updated_at")
  createdBy    User                    @relation(fields: [createdById], references: [id], onDelete: Cascade)
  createdById  String                  @map("created_by_id")
  environments EnvironmentDataSource[]

  directPermissions Permission[]

  @@map("data_source")
}

enum DataSourcePropertyType {
  CONNECTION_URL
  ACCESS_TOKEN
  REFRESH_TOKEN
  CLIENT_ID
  CLIENT_SECRET
  API_KEY
}

model DataSourceProperty {
  id        String                 @id @default(cuid())
  type      DataSourcePropertyType
  createdAt DateTime               @default(now()) @map("created_at")
  updatedAt DateTime               @updatedAt @map("updated_at")

  environmentVariableId String              @map("environment_variable_id")
  environmentVariable   EnvironmentVariable @relation(fields: [environmentVariableId], references: [id], onDelete: Cascade)

  environmentId         String                @map("environment_id")
  dataSourceId          String                @map("data_source_id")
  environmentDataSource EnvironmentDataSource @relation(fields: [environmentId, dataSourceId], references: [environmentId, dataSourceId], onDelete: Cascade)

  @@map("data_source_property")
}

model Website {
  id            String       @id @default(cuid())
  siteId        String?      @map("site_id")
  siteName      String?      @map("site_name")
  siteUrl       String?      @map("site_url")
  chatId        String       @map("chat_id")
  createdAt     DateTime     @default(now()) @map("created_at")
  updatedAt     DateTime     @updatedAt @map("updated_at")
  isPublic      Boolean      @default(false) @map("is_public")
  createdBy     User         @relation(fields: [createdById], references: [id], onDelete: Cascade)
  createdById   String       @map("created_by_id")
  environmentId String?      @map("environment_id")
  environment   Environment? @relation(fields: [environmentId], references: [id], onDelete: Cascade)

  directPermissions Permission[]

  @@map("website")
}

model Environment {
  id                   String                  @id @default(cuid())
  name                 String
  description          String?
  createdAt            DateTime                @default(now()) @map("created_at")
  updatedAt            DateTime                @updatedAt @map("updated_at")
  dataSources          EnvironmentDataSource[]
  websites             Website[]
  environmentVariables EnvironmentVariable[]
  directPermissions    Permission[]
  DeploymentMethod     DeploymentMethod[]

  @@unique([name])
  @@map("environment")
}

enum EnvironmentVariableType {
  GLOBAL
  DATA_SOURCE
}

model EnvironmentVariable {
  id          String                  @id @default(cuid())
  key         String
  value       String
  description String?
  type        EnvironmentVariableType

  environmentId String      @map("environment_id")
  environment   Environment @relation(fields: [environmentId], references: [id], onDelete: Cascade)

  createdById String @map("created_by_id")
  createdBy   User   @relation(fields: [createdById], references: [id], onDelete: Cascade)

  createdAt DateTime @default(now()) @map("created_at")
  updatedAt DateTime @updatedAt @map("updated_at")

  dataSourceProperties DataSourceProperty[]

  @@unique([key, environmentId])
  @@map("environment_variable")
}

model EnvironmentDataSource {
  environmentId String      @map("environment_id")
  environment   Environment @relation(fields: [environmentId], references: [id], onDelete: Cascade)

  dataSourceId String     @map("data_source_id")
  dataSource   DataSource @relation(fields: [dataSourceId], references: [id], onDelete: Cascade)

  dataSourceProperties DataSourceProperty[]

  conversations Conversation[]

  createdAt DateTime @default(now()) @map("created_at")
  updatedAt DateTime @updatedAt @map("updated_at")

  @@id([environmentId, dataSourceId])
  @@index([environmentId], name: "idx_environment_data_source_environment_id")
  @@index([dataSourceId], name: "idx_environment_data_source_data_source_id")
  @@map("environment_data_source")
}

model SchemaCache {
  id             String   @id @default(cuid())
  connectionHash String   @unique @map("connection_hash")
  schemaData     String   @map("schema_data")
  suggestions    String[] @map("suggestions")
  createdAt      DateTime @default(now()) @map("created_at")
  updatedAt      DateTime @updatedAt @map("updated_at")

  @@map("schema_cache")
}

model Message {
  id             String       @id @default(cuid())
  conversationId String
  conversation   Conversation @relation(fields: [conversationId], references: [id], onDelete: Cascade)
  content        String
  model          String
  inputTokens    Int
  outputTokens   Int
  finishReason   String
  role           String       @default("USER") @map("role")
  createdAt      DateTime     @default(now())
  snapshot       Snapshot?
  annotations    Json?

  @@map("message")
}

model Conversation {
  id          String     @id @default(cuid())
  description String?
  starterId   String     @map("starter_id")
  messages    Message[]
  createdAt   DateTime   @default(now()) @map("created_at")
  updatedAt   DateTime   @updatedAt @map("updated_at")
  snapshots   Snapshot[]

  environmentId         String                @map("environment_id")
  dataSourceId          String                @map("data_source_id")
  environmentDataSource EnvironmentDataSource @relation(fields: [environmentId, dataSourceId], references: [environmentId, dataSourceId])

  User   User   @relation(fields: [userId], references: [id], onDelete: Cascade)
  userId String

  @@map("conversation")
}

enum StorageType {
  FILE_SYSTEM
  DATABASE
}

model Snapshot {
  id             String       @id @default(cuid())
  storageType    StorageType
  storageKey     String
  createdAt      DateTime     @default(now()) @map("created_at")
  conversationId String
  conversation   Conversation @relation(fields: [conversationId], references: [id], onDelete: Cascade)
  messageId      String?      @unique
  message        Message?     @relation(fields: [messageId], references: [id], onDelete: SetNull)

  @@map("snapshot")
}

enum RoleScope {
  GENERAL
  ENVIRONMENT
  DATA_SOURCE
  WEBSITE
}

model Role {
  id          String       @id @default(cuid())
  name        String
  description String?
  scope       RoleScope    @default(GENERAL)
  resourceId  String?      @map("resource_id")
  users       UserRole[]
  permissions Permission[]
  createdAt   DateTime     @default(now()) @map("created_at")
  updatedAt   DateTime     @updatedAt @map("updated_at")
  UserInvite  UserInvite[]

  @@map("role")
}

model User {
  id                   String                @id @default(uuid())
  name                 String
  email                String
  emailVerified        Boolean
  image                String?
  createdAt            DateTime
  updatedAt            DateTime
  sessions             Session[]
  accounts             Account[]
  conversations        Conversation[]
  roles                UserRole[]
  dataSources          DataSource[]
  websites             Website[]
  environmentVariables EnvironmentVariable[]
  telemetryEnabled     Boolean?

  isAnonymous Boolean?

  @@unique([email])
  @@map("user")
}

model UserRole {
  userId    String   @map("user_id")
  user      User     @relation(fields: [userId], references: [id], onDelete: Cascade)
  roleId    String   @map("role_id")
  role      Role     @relation(fields: [roleId], references: [id], onDelete: Cascade)
  createdAt DateTime @default(now())

  @@id([userId, roleId])
  @@index([roleId], name: "idx_user_role_role_id")
  @@index([userId], name: "idx_user_role_user_id")
  @@map("user_role")
}

enum PermissionAction {
  manage // Full permission action
  create
  read
  update
  delete
}

enum PermissionResource {
  all // Full resource access
  Environment
  DataSource
  Website
  BuilderApp
  AdminApp
  EnvironmentVariable
}

model Permission {
  id            String             @id @default(cuid())
  roleId        String             @map("role_id")
  role          Role               @relation(fields: [roleId], references: [id], onDelete: Cascade)
  action        PermissionAction
  resource      PermissionResource
  environmentId String?            @map("environment_id")
  environment   Environment?       @relation(fields: [environmentId], references: [id], onDelete: Cascade)
  dataSourceId  String?            @map("data_source_id")
  dataSource    DataSource?        @relation(fields: [dataSourceId], references: [id], onDelete: Cascade)
  websiteId     String?            @map("website_id")
  website       Website?           @relation(fields: [websiteId], references: [id], onDelete: Cascade)
  createdAt     DateTime           @default(now())

  @@index([roleId], name: "idx_permission_role_id")
  @@index([environmentId], name: "idx_permission_environment_id")
  @@index([dataSourceId], name: "idx_permission_data_source_id")
  @@index([websiteId], name: "idx_permission_website_id")
  @@map("permission")
}

model Session {
  id        String   @id @default(uuid())
  expiresAt DateTime
  token     String
  createdAt DateTime
  updatedAt DateTime
  ipAddress String?
  userAgent String?
  userId    String
  user      User     @relation(fields: [userId], references: [id], onDelete: Cascade)

  @@unique([token])
  @@map("session")
}

model Account {
  id                    String    @id @default(uuid())
  accountId             String
  providerId            String
  userId                String
  user                  User      @relation(fields: [userId], references: [id], onDelete: Cascade)
  accessToken           String?
  refreshToken          String?
  idToken               String?
  accessTokenExpiresAt  DateTime?
  refreshTokenExpiresAt DateTime?
  scope                 String?
  password              String?
  createdAt             DateTime
  updatedAt             DateTime

  @@map("account")
}

model Verification {
  id         String    @id @default(uuid())
  identifier String
  value      String
  expiresAt  DateTime
  createdAt  DateTime?
  updatedAt  DateTime?

  @@map("verification")
}

<<<<<<< HEAD
model DeploymentMethod {
  id            String                        @id @default(cuid())
  name          String                        @unique
  provider      String
  credentials   DeploymentMethodCredentials[]
  environmentId String                        @map("environment_id")
  environment   Environment                   @relation(fields: [environmentId], references: [id], onDelete: Cascade)

  createdAt DateTime @default(now()) @map("created_at")
  updatedAt DateTime @updatedAt @map("updated_at")

  @@map("deployment_method")
}

enum DeploymentProvider {
  VERCEL
  NETLIFY
  AWS
}

model DeploymentMethodCredentials {
  id                 String                          @id @default(cuid())
  deploymentMethodId String                          @map("deployment_method_id")
  deploymentMethod   DeploymentMethod                @relation(fields: [deploymentMethodId], references: [id], onDelete: Cascade)
  type               DeploymentMethodCredentialsType
  value              String
  createdAt          DateTime                        @default(now()) @map("created_at")
  updatedAt          DateTime                        @updatedAt @map("updated_at")

  @@unique([deploymentMethodId, type])
  @@map("deployment_method_credentials")
}

enum DeploymentMethodCredentialsType {
  API_KEY
  ACCESS_KEY
  SECRET_KEY
  REGION
=======
model UserInvite {
  id             String       @id
  email          String
  roleId         String
  status         InviteStatus @default(PENDING)
  invitedBy      String
  expiresAt      DateTime
  acceptedAt     DateTime?
  createdAt      DateTime     @default(now())
  updatedAt      DateTime     @updatedAt
  existingUserId String?

  role Role @relation(fields: [roleId], references: [id], onDelete: Cascade)

  @@unique([email, status])
  @@index([email])
  @@index([status])
}

enum InviteStatus {
  PENDING
  ACCEPTED
  EXPIRED
  REVOKED
>>>>>>> 1d6f9499
}<|MERGE_RESOLUTION|>--- conflicted
+++ resolved
@@ -343,46 +343,6 @@
   @@map("verification")
 }
 
-<<<<<<< HEAD
-model DeploymentMethod {
-  id            String                        @id @default(cuid())
-  name          String                        @unique
-  provider      String
-  credentials   DeploymentMethodCredentials[]
-  environmentId String                        @map("environment_id")
-  environment   Environment                   @relation(fields: [environmentId], references: [id], onDelete: Cascade)
-
-  createdAt DateTime @default(now()) @map("created_at")
-  updatedAt DateTime @updatedAt @map("updated_at")
-
-  @@map("deployment_method")
-}
-
-enum DeploymentProvider {
-  VERCEL
-  NETLIFY
-  AWS
-}
-
-model DeploymentMethodCredentials {
-  id                 String                          @id @default(cuid())
-  deploymentMethodId String                          @map("deployment_method_id")
-  deploymentMethod   DeploymentMethod                @relation(fields: [deploymentMethodId], references: [id], onDelete: Cascade)
-  type               DeploymentMethodCredentialsType
-  value              String
-  createdAt          DateTime                        @default(now()) @map("created_at")
-  updatedAt          DateTime                        @updatedAt @map("updated_at")
-
-  @@unique([deploymentMethodId, type])
-  @@map("deployment_method_credentials")
-}
-
-enum DeploymentMethodCredentialsType {
-  API_KEY
-  ACCESS_KEY
-  SECRET_KEY
-  REGION
-=======
 model UserInvite {
   id             String       @id
   email          String
@@ -407,5 +367,44 @@
   ACCEPTED
   EXPIRED
   REVOKED
->>>>>>> 1d6f9499
+}
+
+model DeploymentMethod {
+  id            String                        @id @default(cuid())
+  name          String                        @unique
+  provider      String
+  credentials   DeploymentMethodCredentials[]
+  environmentId String                        @map("environment_id")
+  environment   Environment                   @relation(fields: [environmentId], references: [id], onDelete: Cascade)
+
+  createdAt DateTime @default(now()) @map("created_at")
+  updatedAt DateTime @updatedAt @map("updated_at")
+
+  @@map("deployment_method")
+}
+
+enum DeploymentProvider {
+  VERCEL
+  NETLIFY
+  AWS
+}
+
+model DeploymentMethodCredentials {
+  id                 String                          @id @default(cuid())
+  deploymentMethodId String                          @map("deployment_method_id")
+  deploymentMethod   DeploymentMethod                @relation(fields: [deploymentMethodId], references: [id], onDelete: Cascade)
+  type               DeploymentMethodCredentialsType
+  value              String
+  createdAt          DateTime                        @default(now()) @map("created_at")
+  updatedAt          DateTime                        @updatedAt @map("updated_at")
+
+  @@unique([deploymentMethodId, type])
+  @@map("deployment_method_credentials")
+}
+
+enum DeploymentMethodCredentialsType {
+  API_KEY
+  ACCESS_KEY
+  SECRET_KEY
+  REGION
 }